from sqlalchemy import Column, String, Text, JSON, Enum, Integer, DateTime, Boolean, Float, ForeignKey,ARRAY
from sqlalchemy.sql import func
from sqlalchemy.dialects.postgresql import UUID
from sqlalchemy.orm import relationship
import uuid
from models.postgres.pg_connection import Base

class Conversation(Base):
    __tablename__ = 'conversations'
    __table_args__ = {'extend_existing': True}

    id = Column(Integer, primary_key=True)
    org_id = Column(String)
    thread_id = Column(String)
    model_name = Column(String)
    bridge_id = Column(String)
    message = Column(Text)
    message_by = Column(String)
    function = Column(JSON)
    type = Column(Enum('chat', 'completion', 'embedding', name='enum_conversations_type'), nullable=False)
    createdAt = Column(DateTime, default=func.now())
    updatedAt = Column(DateTime, default=func.now(), onupdate=func.now())
    chatbot_message = Column(Text)
    is_reset = Column(Boolean, default=False)
    tools_call_data = Column(ARRAY(JSON))
    user_feedback = Column(Integer)
    message_id = Column(UUID(as_uuid=True), nullable=True)
    mode = Column(Integer, default=0)
    sub_thread_id = Column(String, nullable=True)
<<<<<<< HEAD

=======
>>>>>>> 2605d420
    # raw_data = relationship("RawData", back_populates="conversation")

class RawData(Base):
    __tablename__ = 'raw_data'
    __table_args__ = {'extend_existing': True}


    id = Column(UUID(as_uuid=True), primary_key=True, default=uuid.uuid4, nullable=False)
    org_id = Column(String)
    authkey_name = Column(String)
    latency = Column(Float)
    service = Column(String)
    status = Column(Boolean, nullable=False)
    error = Column(Text, default='none')
    model = Column(String)
    input_tokens = Column(Float)
    output_tokens = Column(Float)
    expected_cost = Column(Float)
    created_at = Column(DateTime, default=func.now())
    chat_id = Column(Integer, ForeignKey('conversations.id'))
    variables = Column(JSON)
    is_present = Column(Boolean, default=False)
    # conversation = relationship("Conversation", back_populates="raw_data")

class system_prompt_versionings(Base):
    __tablename__ = 'system_prompt_versionings'
    __table_args__ = {'extend_existing': True}

    id = Column(Integer, primary_key=True, autoincrement=True)
    created_at = Column(DateTime, nullable=False, default=func.now())
    updated_at = Column(DateTime, nullable=False, default=func.now(), onupdate=func.now())
    system_prompt = Column(Text, nullable=False)
    bridge_id = Column(String, nullable=False)
    org_id = Column(String, nullable=False)

class user_bridge_config_history(Base):
    __tablename__ = 'user_bridge_config_history'
    __table_args__ = {'extend_existing': True}

    id = Column(Integer, primary_key=True, autoincrement=True)
    user_id = Column(Integer, nullable=False)
    org_id = Column(String, nullable=False)
    bridge_id = Column(String, nullable=False)
    type = Column(String, nullable=False)
    time = Column(DateTime, nullable=False, default=func.now())<|MERGE_RESOLUTION|>--- conflicted
+++ resolved
@@ -27,10 +27,6 @@
     message_id = Column(UUID(as_uuid=True), nullable=True)
     mode = Column(Integer, default=0)
     sub_thread_id = Column(String, nullable=True)
-<<<<<<< HEAD
-
-=======
->>>>>>> 2605d420
     # raw_data = relationship("RawData", back_populates="conversation")
 
 class RawData(Base):
