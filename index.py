--- conflicted
+++ resolved
@@ -35,11 +35,6 @@
     })
             
 
-<<<<<<< HEAD
-
-
-=======
->>>>>>> 8d53beb9
 @app.get("/5-sec")
 async def bloking():
     try:
