--- conflicted
+++ resolved
@@ -2342,7 +2342,6 @@
                 "type" : "text",
                 },
                 "level": 0
-<<<<<<< HEAD
             }, 
             "max_tokens": {
                 "field": "slider",
@@ -2351,15 +2350,12 @@
                 "step": 1,
                 "default": 256,
                 "level": 2
-            },
-=======
             },
             "vision": {
                 "support": True,
                  "level": 0,
                  "default" : False
             }
->>>>>>> 1b8a5c24
         }
         outputConfig = {
             "usage": [{
