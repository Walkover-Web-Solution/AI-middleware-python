--- conflicted
+++ resolved
@@ -15,12 +15,9 @@
 from src.services.utils.apicallUtills import delete_all_version_and_bridge_ids_from_cache
 from src.db_services.conversationDbService import get_timescale_data
 from src.configs.model_configuration import model_config_document
-<<<<<<< HEAD
 from globals import *
-=======
 from src.configs.constant import bridge_ids
 from src.services.utils.ai_call_util import call_ai_middleware
->>>>>>> d32980b2
 
 async def create_bridges_controller(request):
     try:
@@ -485,11 +482,7 @@
     except ValidationError as e:
         raise HTTPException(status_code=400, detail=f"Validation error: {e.json()}")
     except Exception as e:
-<<<<<<< HEAD
         logger.error(f"Unexpected error occurred: {str(e)}")
-        raise HTTPException(status_code=500, detail=str(e))
-=======
-        print(f"Unexpected error occurred: {e}")
         raise HTTPException(status_code=500, detail=str(e))
     
 async def get_all_in_built_tools_controller():
@@ -504,5 +497,4 @@
                 "value": 'web_search'
             }
         ]
-    }
->>>>>>> d32980b2
+    }