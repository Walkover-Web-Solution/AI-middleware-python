from fastapi import HTTPException, status
<<<<<<< HEAD
from fastapi.responses import JSONResponse
from pydantic import ValidationError
# from src.db_services.ConfigurationServices import get_bridges_by_slug_name_and_name
from src.db_services.ConfigurationServices import create_bridge, get_bridge_by_id, get_all_bridges_in_org,update_bridge
from src.configs.modelConfiguration import ModelsConfig as model_configuration
from src.services.utils.helper import Helper
import json
from src.services.utils.helper import Helper as helper
from validations.validation import Bridge_update as bridge_validation
=======
from src.services.utils.helper import Helper
from src.db_services.ConfigurationServices import create_bridge, get_bridges, update_tools_calls
>>>>>>> b282c67d


async def create_bridges_controller(request):
    try:
        bridges = await request.json()
        type = bridges.get('type')
        org_id = request.state.profile['org']['id']
        service = bridges.get('service')
        model = bridges.get('model')
        name = bridges.get('name')
        slugName = bridges.get('slugName')
        bridgeType = bridges.get('bridgeType')
        modelname = model.replace("-", "_").replace(".", "_")
        configuration = getattr(model_configuration,modelname,None)
        configurations = configuration()['configuration']
        keys_to_update = [
        'model',
        'creativity_level',
        'max_tokens',
        'probablity_cutoff',
        'log_probablity'
        'repetition_penalty',
        'novelty_penalty',
        'n',
        'response_count',
        'additional_stop_sequences',
        'stream',
        'stop',
        'json_mode'
        ]
        model_data = {}
        for key in keys_to_update:
            if key in configurations:
                model_data[key] = configurations[key]['default']
        model_data['type'] = type
        model_data['response_format'] = {
        "type": "default", # need changes
        "cred": {}
        } 
        result = await create_bridge({
            "configuration": model_data,
            "name": name,
            "slugName": slugName,
            "service": service,
            "bridgeType": bridgeType,
            "org_id" : org_id
        })
        if result.get("success"):
            return JSONResponse(status_code=200, content={
                "success": True,
                "message": "Bridge created successfully",
                "bridge" : json.loads(json.dumps(result.get('bridge'), default=str))

            })
        else:
            return JSONResponse(status_code=400, content={
                "success": False,
                "message": json.loads(json.dumps(result.get('error'), default=str))
            })
    except Exception as e:
        raise HTTPException(status_code=status.HTTP_400_BAD_REQUEST, detail=e)    

async def duplicate_create_bridges(bridges):
    try:

        org_id = bridges.get('org_id')
        service = bridges.get('service') 
        bridgeType = bridges.get('bridgeType')
        name = bridges.get('name')
        configuration = bridges.get('configuration') 
        apikey = bridges.get('apikey') 
        created_at = bridges.get('created_at') 
        api_call  = bridges.get('api_call') 
        api_endpoints = bridges.get('api_endpoints')
        is_api_call = bridges.get('is_api_call')
        slugName = bridges.get('slugName') 
        responseIds = bridges.get('responseIds')
        responseRef = bridges.get('responseRef')
        defaultQuestions = bridges.get('defaultQuestions')
        actions= bridges.get('actions')

        # bridge_data = await get_bridges_by_slug_name_and_name(slugName,name, org_id)
        # if bridge_data.get("success") and bridge_data.get("bridges"):
        #     if bridge_data["bridges"]["name"] == configuration['name']:
        #         raise HTTPException(status_code=status.HTTP_400_BAD_REQUEST, detail="Bridge name already exists! Please choose a unique one.")
        #     if bridge_data["bridges"]["slugName"] == configuration['slugName']:
        #         raise HTTPException(status_code=status.HTTP_400_BAD_REQUEST, detail="Slug name already exists! Please choose a unique one.")

        result = await create_bridge({
            "configuration": configuration,
            "org_id": org_id,
            "name": name,
            "slugName": slugName,
            "service": service,
            "apikey": apikey,
            "bridgeType": bridgeType,
            "created_at": created_at,
            "api_call" : api_call,
            "api_endpoints": api_endpoints,
            "is_api_call" : is_api_call,
            "responseIds" : responseIds,
            "responseRef" : responseRef,
            "defaultQuestions" : defaultQuestions,
            "actions" : actions
        })

        if result.get("success"):
            res = result.get('bridge')
            return res

        raise HTTPException(status_code=status.HTTP_400_BAD_REQUEST, detail=result)

    except HTTPException as e:
        raise e
    except Exception as error:
        print(f"common error=> {error}")
        raise HTTPException(status_code=status.HTTP_400_BAD_REQUEST, detail="An unexpected error occurred while creating the bridge. Please try again later.")

<<<<<<< HEAD
async def get_bridge(request,bridge_id: str):
    try:
        org_id = request.state.profile['org']['id']
        bridge = await get_bridge_by_id(org_id,bridge_id)
        return Helper.response_middleware_for_bridge({"succcess": True,"message": "bridge get successfully","bridge":bridge})
    except Exception as e:
        raise HTTPException(status_code=status.HTTP_400_BAD_REQUEST, detail=e,)

async def get_all_bridges(request):
    try:
        org_id = request.state.profile['org']['id']
        bridges = await get_all_bridges_in_org(org_id)
        return JSONResponse(status_code=200, content={
                "success": True,
                "message": "Get all bridges successfully",
                "bridges" : bridges,
                "org_id": org_id

            })
    except Exception as e:
        raise HTTPException(status_code=500, detail=str(e))
async def get_all_service_models_controller(service):
    try:
        service = service.lower()
        def restructure_configuration(config):
            model_field = config.get("model", {})
            additional_parameters = {k: v for k, v in config.items() if k != "model"}
            
            return {
                "configuration": {
                    "model": model_field,
                    "additional_parameters": additional_parameters
                }
            }
        
        if service == 'openai':
            return {
                "gpt_3_5_turbo": restructure_configuration(model_configuration.gpt_3_5_turbo()['configuration']),
                "gpt_3_5_turbo_0613": restructure_configuration(model_configuration.gpt_3_5_turbo_0613()['configuration']),
                "gpt_3_5_turbo_0125": restructure_configuration(model_configuration.gpt_3_5_turbo_0125()['configuration']),
                "gpt_3_5_turbo_0301": restructure_configuration(model_configuration.gpt_3_5_turbo_0301()['configuration']),
                "gpt_3_5_turbo_1106": restructure_configuration(model_configuration.gpt_3_5_turbo_1106()['configuration']),
                "gpt_3_5_turbo_16k": restructure_configuration(model_configuration.gpt_3_5_turbo_16k()['configuration']),
                "gpt_3_5_turbo_16k_0613": restructure_configuration(model_configuration.gpt_3_5_turbo_16k_0613()['configuration']),
                "gpt_4": restructure_configuration(model_configuration.gpt_4()['configuration']),
                "gpt_4_0613": restructure_configuration(model_configuration.gpt_4_0613()['configuration']),
                "gpt_4_1106_preview": restructure_configuration(model_configuration.gpt_4_1106_preview()['configuration']),
                "gpt_4_turbo_preview": restructure_configuration(model_configuration.gpt_4_turbo_preview()['configuration']),
                "gpt_4_0125_preview": restructure_configuration(model_configuration.gpt_4_0125_preview()['configuration']),
                "gpt_4_turbo_2024_04_09": restructure_configuration(model_configuration.gpt_4_turbo_2024_04_09()['configuration']),
                "gpt_4_turbo": restructure_configuration(model_configuration.gpt_4_turbo()['configuration']),
                "gpt_4o": restructure_configuration(model_configuration.gpt_4o()['configuration']),
                "gpt_4o_mini": restructure_configuration(model_configuration.gpt_4o_mini()['configuration']),
                "text_embedding_3_large": restructure_configuration(model_configuration.text_embedding_3_large()['configuration']),
                "text_embedding_3_small": restructure_configuration(model_configuration.text_embedding_3_small()['configuration']),
                "text_embedding_ada_002": restructure_configuration(model_configuration.text_embedding_ada_002()['configuration']),
                "gpt_3_5_turbo_instruct": restructure_configuration(model_configuration.gpt_3_5_turbo_instruct()['configuration'])
            }
        elif service == 'google':
            return {
                "gemini_1_5_pro": restructure_configuration(model_configuration.gemini_1_5_pro()['configuration']),
                "gemini_pro": restructure_configuration(model_configuration.gemini_pro()['configuration']),
                "gemini_1_5_Flash": restructure_configuration(model_configuration.gemini_1_5_Flash()['configuration']),
                "gemini_1_0_pro": restructure_configuration(model_configuration.gemini_1_0_pro()['configuration']),
                "gemini_1_0_pro_vision": restructure_configuration(model_configuration.gemini_1_0_pro_vision()['configuration'])
            }
    except Exception as e:
        raise HTTPException(status_code=500, detail=str(e))


async def update_bridge_controller(request,bridge_id):
    try:
        body  = await request.json()
        org_id = request.state.profile['org']['id']
        slugName = body.get('slugName')
        service = body.get('service')
        bridgeType = body.get('bridgeType')
        new_configuration = body.get('configuration')
        apikey = body.get('apikey')
        bridge = await get_bridge_by_id(org_id, bridge_id)
        current_configuration = bridge.get('configuration', {})
        apikey = bridge.get('apikey') if apikey is None else helper.encrypt(apikey)
        update_fields = {}
        if slugName is not None:
            update_fields['slugName'] = slugName
        if service is not None:
            update_fields['service'] = service
        if bridgeType is not None:
            update_fields['bridgeType'] = bridgeType
        if new_configuration is not None:
            updated_configuration = {**current_configuration, **new_configuration}
            update_fields['configuration'] = updated_configuration
        if apikey is not None:
            update_fields['apikey'] = apikey
        result = await update_bridge(bridge_id, update_fields)
        if result.get("success"):
            return JSONResponse(status_code=200, content={
                "success": True,
                "message": "Bridge Updated successfully",
                "bridges" : json.loads(json.dumps(result.get('result'), default=str))

            })
    except ValidationError as e:
        raise HTTPException(status_code=400, detail=f"Validation error: {e.json()}")
    except Exception as e:
        print(e)
        raise HTTPException(status_code=400, detail="Invalid request body!")

=======
# todo :: change the way tool calls are getting saved in the db
async def get_and_update(api_object_id, bridge_id, org_id, open_api_format, function_name, required_params, status="add"):
    try:
        model_config = await get_bridges(bridge_id)
        tools_call = model_config.get('bridges', {}).get('configuration', {}).get('tools', [])
        api_endpoints = model_config.get('bridges', {}).get('api_endpoints', [])
        api_call = model_config.get('bridges', {}).get('api_call', {})

        if function_name not in api_call:
            api_endpoints.append(function_name)

        updated_tools_call = [tool for tool in tools_call if tool['function']['name'] != function_name]

        if status == "add":
            updated_tools_call.append(open_api_format)
            api_call[function_name] = {
                "apiObjectID": api_object_id,
                "requiredParams": required_params,
                "functioName": function_name
            }

        if status == "delete":
            api_endpoints = [item for item in api_endpoints if item != function_name]
            if function_name in api_call:
                del api_call[function_name]

        tools_call = updated_tools_call
        configuration = {
            "tools": tools_call
        }

        new_configuration = Helper.update_configuration(model_config['bridges']['configuration'], configuration)
        result = await update_tools_calls(bridge_id, org_id, new_configuration, api_endpoints, api_call)
        result['tools_call'] = tools_call
        return result

    except Exception as error:
        print(f"error: {error}")
        return {
            "success": False,
            "error": "something went wrong!!"
        }
>>>>>>> b282c67d
<|MERGE_RESOLUTION|>--- conflicted
+++ resolved
@@ -1,18 +1,12 @@
 from fastapi import HTTPException, status
-<<<<<<< HEAD
 from fastapi.responses import JSONResponse
 from pydantic import ValidationError
 # from src.db_services.ConfigurationServices import get_bridges_by_slug_name_and_name
-from src.db_services.ConfigurationServices import create_bridge, get_bridge_by_id, get_all_bridges_in_org,update_bridge
+from src.db_services.ConfigurationServices import create_bridge, get_bridge_by_id, get_all_bridges_in_org,update_bridge, get_bridges, update_tools_calls
 from src.configs.modelConfiguration import ModelsConfig as model_configuration
 from src.services.utils.helper import Helper
 import json
-from src.services.utils.helper import Helper as helper
 from validations.validation import Bridge_update as bridge_validation
-=======
-from src.services.utils.helper import Helper
-from src.db_services.ConfigurationServices import create_bridge, get_bridges, update_tools_calls
->>>>>>> b282c67d
 
 
 async def create_bridges_controller(request):
@@ -131,7 +125,6 @@
         print(f"common error=> {error}")
         raise HTTPException(status_code=status.HTTP_400_BAD_REQUEST, detail="An unexpected error occurred while creating the bridge. Please try again later.")
 
-<<<<<<< HEAD
 async def get_bridge(request,bridge_id: str):
     try:
         org_id = request.state.profile['org']['id']
@@ -240,7 +233,7 @@
         print(e)
         raise HTTPException(status_code=400, detail="Invalid request body!")
 
-=======
+
 # todo :: change the way tool calls are getting saved in the db
 async def get_and_update(api_object_id, bridge_id, org_id, open_api_format, function_name, required_params, status="add"):
     try:
@@ -282,5 +275,4 @@
         return {
             "success": False,
             "error": "something went wrong!!"
-        }
->>>>>>> b282c67d
+        }