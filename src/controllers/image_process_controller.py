--- conflicted
+++ resolved
@@ -3,14 +3,11 @@
 from fastapi import HTTPException
 from src.services.cache_service import find_in_cache, store_in_cache, client, REDIS_PREFIX
 from src.services.utils.gcp_upload_service import uploadDoc
-<<<<<<< HEAD
 from google import genai
 import tempfile
 import os
 from config import Config
-=======
 from src.configs.constant import redis_keys
->>>>>>> 69566aba
 
 async def image_processing(request):
     body = await request.form()
