from fastapi import APIRouter, Depends, Request
from fastapi.responses import JSONResponse
import asyncio
from src.services.commonServices.common import chat
from ..middlewares.middleware import jwt_middleware
from ..middlewares.getDataUsingBridgeId import add_configuration_data_to_body
import traceback
from concurrent.futures import ThreadPoolExecutor
from config import Config
router = APIRouter()
executor = ThreadPoolExecutor(max_workers= int(Config.max_workers) or 10)

@router.post('/chat/completion', dependencies=[Depends(jwt_middleware)])
async def chat_completion(request: Request, db_config: dict = Depends(add_configuration_data_to_body)):
    try:
        request.state.is_playground = False
<<<<<<< HEAD

=======
        
>>>>>>> 8d53beb9
        # Extract the response format configuration
        response_format = request.state.body.get('configuration', {}).get('response_format', {})

        # If the response format is not default, handle asynchronously as a background task
        if response_format is not None and response_format.get('type') != 'default':
            asyncio.create_task(chat(request))  # Schedule chat to run asynchronously
            return {"success": True, "message": "Your response will be sent through configured means."}

        # If the response format is default, handle chat directly (potentially blocking)
        loop = asyncio.get_event_loop()

        # Assuming chat is an async function that could be blocking
        result = await loop.run_in_executor(executor, lambda: asyncio.run(chat(request)))

        return result

    except Exception as e:
        print("Error in chat completion:", e)
        traceback.print_exc()
        return JSONResponse(status_code=400, content={"success": False, "error": "Error in chat completion: " + str(e)})

@router.post('/playground/chat/completion/{bridge_id}', dependencies=[Depends(jwt_middleware)])
async def playground_chat_completion(request: Request, db_config: dict = Depends(add_configuration_data_to_body)):
    # Mark the request as coming from playground
    request.state.is_playground = True
    
    # Get the current event loop
    loop = asyncio.get_event_loop()

    # Run the async function in a separate thread to avoid blocking
    result = await loop.run_in_executor(executor, lambda: asyncio.run(chat(request)))

<<<<<<< HEAD
    return result
    return await chat(request)
=======
    return result
>>>>>>> 8d53beb9
<|MERGE_RESOLUTION|>--- conflicted
+++ resolved
@@ -14,11 +14,6 @@
 async def chat_completion(request: Request, db_config: dict = Depends(add_configuration_data_to_body)):
     try:
         request.state.is_playground = False
-<<<<<<< HEAD
-
-=======
-        
->>>>>>> 8d53beb9
         # Extract the response format configuration
         response_format = request.state.body.get('configuration', {}).get('response_format', {})
 
@@ -51,9 +46,4 @@
     # Run the async function in a separate thread to avoid blocking
     result = await loop.run_in_executor(executor, lambda: asyncio.run(chat(request)))
 
-<<<<<<< HEAD
-    return result
-    return await chat(request)
-=======
-    return result
->>>>>>> 8d53beb9
+    return result