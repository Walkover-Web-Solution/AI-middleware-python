--- conflicted
+++ resolved
@@ -11,12 +11,8 @@
 pg = models['pg']
 
     
-<<<<<<< HEAD
-async def insertRawData(data) :
-=======
 def createBulk(conversations_data):
     session = pg['session']()
->>>>>>> 9ec78450
     try:
         conversations = [Conversation(**data) for data in conversations_data]
         session.add_all(conversations)
