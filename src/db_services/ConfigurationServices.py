--- conflicted
+++ resolved
@@ -623,11 +623,7 @@
         "versions": 1,
         "published_version_id": 1,
         "total_tokens": 1,
-<<<<<<< HEAD
         "variables_state" : 1
-=======
-        "variables_state" : 1 
->>>>>>> ac7e94fc
     })
     bridges_list = await bridge.to_list(length=None)
     for itr in bridges_list:
