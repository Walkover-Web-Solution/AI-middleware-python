--- conflicted
+++ resolved
@@ -1,15 +1,12 @@
 from fastapi import APIRouter, Depends, HTTPException, Request
 from src.services.cache_service import clear_cache, find_in_cache
-<<<<<<< HEAD
 from ..services.utils.formatter.ai_middleware_chat_api import (
     improve_prompt_optimizer,
     retrieve_gpt_memory as retrieve_gpt_memory_service,
     structured_output_optimizer,
 )
 from ..middlewares.middleware import jwt_middleware
-=======
-from ..services.utils.formatter.ai_middleware_chat_api import improve_prompt_optimizer, structured_output_optimizer
->>>>>>> 1bad74b0
+
 
 router = APIRouter()
 
@@ -24,7 +21,6 @@
 @router.post('/structured_output')
 async def structured_output(request: Request):
     return await structured_output_optimizer(request)
-<<<<<<< HEAD
 
 
 @router.get('/gpt-memory', dependencies=[Depends(jwt_middleware)])
@@ -44,8 +40,7 @@
         sub_thread_id=sub_thread_id,
         version_id=version_id,
     )
-=======
->>>>>>> 1bad74b0
+
     
 @router.post('/improve_prompt')
 async def improve_prompt(request: Request):
