--- conflicted
+++ resolved
@@ -62,11 +62,7 @@
         if id:
             await delete_in_cache(id)
             return JSONResponse(status_code=200, content={"message": "Redis Key cleared successfully"})
-<<<<<<< HEAD
-        elif client.ping():
-=======
         elif await client.ping():
->>>>>>> e8a42fb2
             # Scan for keys with the specific prefix
             cursor = b'0'
             while cursor:
