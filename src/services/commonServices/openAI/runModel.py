--- conflicted
+++ resolved
@@ -38,29 +38,8 @@
                     'status_code': getattr(error, 'status_code', None)
                 }
 
-<<<<<<< HEAD
-        # Define how to get the alternative configuration
-        def get_alternative_config(config):
-            current_model = config.get('model', '')
-            if current_model == 'o3':
-                config['model'] = 'gpt-5'
-            elif current_model == 'gpt-4o':
-                config['model'] = 'gpt-4.1'
-            # elif current_model in ['gpt-5', 'gpt-5-mini', 'gpt-5-nano', 'o4-mini', 'o3-mini']:
-            #     config['model'] = 'o3'
-            else:
-                config['model'] = 'gpt-4o'
-            config["input"] = [i for i in config["input"] if i.get("type", "") != "reasoning"]
-            if(config.get('reasoning')):
-                config.pop('reasoning')
-            return config
-
-        # Execute with retry
-        return await execute_with_retry(
-=======
         # Execute API call with monitoring
         return await execute_api_call(
->>>>>>> 7e498315
             configuration=configuration,
             api_call=api_call,
             execution_time_logs=execution_time_logs,
@@ -139,4 +118,60 @@
         return {
             'success': False,
             'error': str(error)
+        }
+
+
+async def openai_completion(configuration, apiKey, execution_time_logs, bridge_id, timer, message_id=None, org_id=None, name = "", org_name= "", service = "", count=0, token_calculator=None):
+    try:
+        
+        openAI = AsyncOpenAI(api_key=apiKey)
+
+        # Define the API call function
+        async def api_call(config):
+            try:
+                chat_completion = await openAI.chat.completions.create(**config)
+                return {'success': True, 'response': chat_completion.to_dict()}
+            except Exception as error:
+                return {
+                    'success': False,
+                    'error': str(error),
+                    'status_code': getattr(error, 'status_code', None)
+                }
+
+        # Define how to get the alternative configuration
+        def get_alternative_config(config):
+            current_model = config.get('model', '')
+            if current_model == 'o3':
+                config['model'] = 'gpt-4o-2024-08-06'
+            elif current_model == 'gpt-4o':
+                config['model'] = 'o3'
+            else:
+                config['model'] = 'gpt-4o'
+            return config
+
+        # Execute with retry
+        return await execute_with_retry(
+            configuration=configuration,
+            api_call=api_call,
+            get_alternative_config=get_alternative_config,
+            execution_time_logs=execution_time_logs,
+            timer=timer,
+            bridge_id=bridge_id,
+            message_id=message_id,
+            org_id=org_id,
+            alert_on_retry=True,
+            name = name,
+            org_name = org_name,
+            service = service,
+            count = count,
+            token_calculator = token_calculator
+        )
+
+    except Exception as error:
+        execution_time_logs.append({"step": f"{service} Processing time for call :- {count + 1}", "time_taken": timer.stop("API chat completion")})
+        logger.error("runModel error=>", error)
+        traceback.print_exc()
+        return {
+            'success': False,
+            'error': str(error)
         }