from config import Config
from fastapi import FastAPI
from fastapi.responses import JSONResponse
import traceback
import pydash as _
from ..utils.helper import Helper
from .baseService.utils import sendResponse
from ..utils.ai_middleware_format import Response_formatter
from ..utils.send_error_webhook import send_error_to_webhook
from src.handler.executionHandler import handle_exceptions
from models.mongo_connection import db
import json
from src.services.utils.common_utils import (
    parse_request_body,
    initialize_timer,
    load_model_configuration,
    handle_pre_tools,
    handle_fine_tune_model,
    manage_threads,
    prepare_prompt,
    configure_custom_settings,
    build_service_params,
    build_service_params_for_batch,
    add_default_template,
    filter_missing_vars,
    send_error,
    restructure_json_schema,
    process_background_tasks,
    add_user_in_varaibles,
    process_background_tasks_for_error,
    update_usage_metrics,
    create_latency_object,
    create_history_params,
    add_files_to_parse_data,
    orchestrator_agent_chat,
    process_background_tasks_for_playground,
    process_variable_state,
    update_cost_in_background
)
from src.services.utils.guardrails_validator import guardrails_check
from src.services.utils.rich_text_support import process_chatbot_response
app = FastAPI()
from src.services.utils.helper import Helper
from src.services.commonServices.testcases import run_testcases as run_bridge_testcases
from globals import *
from src.services.cache_service import find_in_cache

configurationModel = db["configurations"]

@app.post("/chat/{bridge_id}")
@handle_exceptions
async def chat(request_body): 
    result ={}
    class_obj= {}
    try:
        # Step 1: Parse and validate request body
        parsed_data = parse_request_body(request_body)
        if parsed_data.get('guardrails',{}).get('is_enabled', False):
            guardrails_result = await guardrails_check(parsed_data)
            if guardrails_result is not None:
                # Content was blocked by guardrails, return the blocked response
                return JSONResponse(status_code=200, content=guardrails_result)

        parsed_data['configuration']['prompt'] = add_default_template(parsed_data.get('configuration', {}).get('prompt', ''))
        parsed_data['variables'] = add_user_in_varaibles(parsed_data['variables'], parsed_data['user'])
        # Step 2: Initialize Timer
        timer = initialize_timer(parsed_data['state'])
        
        # Step 3: Load Model Configuration
        model_config, custom_config, model_output_config = await load_model_configuration(
            parsed_data['model'], parsed_data['configuration'], parsed_data['service'],
        )
        # Step 3: Load Model Configuration
        await handle_fine_tune_model(parsed_data, custom_config)

        # Step 4: Handle Pre-Tools Execution
        await handle_pre_tools(parsed_data)

        # Step 5: Manage Threads
        thread_info = await manage_threads(parsed_data)
        # add Files from cache is Present
        if len(parsed_data['files']) == 0:
            parsed_data['files'] = await add_files_to_parse_data(parsed_data['thread_id'], parsed_data['sub_thread_id'], parsed_data['bridge_id'])

        # Step 6: Check and add default values for variables based on variable_state
        process_variable_state(parsed_data)
        
        # Step 7: Prepare Prompt, Variables and Memory
        memory, missing_vars = await prepare_prompt(parsed_data, thread_info, model_config, custom_config)
        

        missing_vars = filter_missing_vars(missing_vars, parsed_data['variables_state'])

        # Handle missing variables
        if missing_vars:
            send_error(parsed_data['bridge_id'], parsed_data['org_id'], missing_vars, error_type='Variable')
        
        # Step 8: Configure Custom Settings
        custom_config = await configure_custom_settings(
            model_config['configuration'], custom_config, parsed_data['service']
        )
        # Step 9: Execute Service Handler
        params = build_service_params(
            parsed_data, custom_config, model_output_config, thread_info, timer, memory, send_error_to_webhook
        )
        # Step 10: json_schema service conversion
        if 'response_type' in custom_config and custom_config['response_type'].get('type') == 'json_schema':
            custom_config['response_type'] = restructure_json_schema(custom_config['response_type'], parsed_data['service'])
        
        
        # Execute with retry mechanism
        class_obj = await Helper.create_service_handler(params, parsed_data['service'])
        
        original_exception = None
        try:
            result = await class_obj.execute()
            result['response']['usage'] = params['token_calculator'].get_total_usage()
            execution_failed = not result["success"]
            original_error = result.get('error', 'Unknown error') if execution_failed else None
        except Exception as execution_exception:
            # Handle exceptions during execution
            execution_failed = True
            original_error = str(execution_exception)
            original_exception = execution_exception
            logger.error(f"Initial execution failed with {parsed_data['service']}/{parsed_data['model']}: {original_error}")
            result = {
                "success": False,
                "error": original_error,
                "response": {"usage": {}},
                "modelResponse": {}
            }
        
        # Retry mechanism with fallback configuration
        if execution_failed and parsed_data.get('fall_back') and parsed_data['fall_back'].get('is_enable', False):
            try:
                # Store original configuration
                fallback_config = parsed_data['fall_back']
                original_model = parsed_data['model']
                original_service = parsed_data['service']
                
                # Update parsed_data with fallback configuration
                parsed_data['model'] = fallback_config.get('model', parsed_data['model'])
                parsed_data['service'] = fallback_config.get('service', parsed_data['service'])
                parsed_data['configuration']['model'] = fallback_config.get('model')
                # Check if service has changed - if so, create new service handler
                if parsed_data['service'] != original_service:
                    parsed_data['apikey'] = fallback_config.get('apikey')
                    if parsed_data['apikey'] is None and fallback_config.get('service') == 'ai_ml':
                        parsed_data['apikey'] = Config.AI_ML_APIKEY
                    
                    # Load fresh model configuration for the fallback service and model
                    fallback_model_config, fallback_custom_config, fallback_model_output_config = await load_model_configuration(
                        parsed_data['model'], parsed_data['configuration'], parsed_data['service']
                    )
            
                    # Configure custom settings specifically for the fallback service
                    fallback_custom_config = await configure_custom_settings(
                        fallback_model_config['configuration'], fallback_custom_config, parsed_data['service']
                    )
                    params = build_service_params(
                        parsed_data, fallback_custom_config, fallback_model_output_config, thread_info, timer, memory, send_error_to_webhook
                    )
                    # Step 9 : json_schema service conversion
                    if 'response_type' in fallback_custom_config and fallback_custom_config['response_type'].get('type') == 'json_schema':
                        fallback_custom_config['response_type'] = restructure_json_schema(fallback_custom_config['response_type'], parsed_data['service'])
                    
                    # Create new service handler for the fallback service
                    class_obj = await Helper.create_service_handler(params, parsed_data['service'])
                else:
                    # Same service, just update existing class_obj
                    class_obj.model = parsed_data['model']
                    if fallback_config.get('apikey'):
                        class_obj.apikey = fallback_config['apikey']
                        if class_obj.apikey is None and fallback_config.get('service') == 'ai_ml':
                            class_obj.apikey = Config.AI_ML_APIKEY
                            
                    
                    # Reconfigure custom_config for fallback service
                    class_obj.customConfig = await configure_custom_settings(
                        model_config['configuration'], custom_config, parsed_data['service']
                    )
                
                # Execute with updated configuration
                result = await class_obj.execute()
                result['response']['usage'] = params['token_calculator'].get_total_usage()
                
                # Mark that this was a retry attempt and store original error
                if result["success"]:
                    result['response']['data']['firstAttemptError'] = f"Original attempt failed with {original_service}/{original_model}: {original_error}. Retried with {parsed_data['service']}/{parsed_data['model']}"
                    result['response']['data']['fallback'] = True
                
            except Exception as retry_error:
                # If retry also fails, chain the new exception to the original one
                logger.error(f"Fallback attempt failed with {parsed_data['service']}/{parsed_data['model']}: {retry_error}")
                # Restore original configuration before raising
                parsed_data['model'] = original_model
                parsed_data['service'] = original_service
                raise retry_error from original_exception
        
        if not result["success"]:
            raise ValueError(result)
        # Add message_id to response
        result['response']['data']['message_id'] = parsed_data['message_id']

        # Send data to playground
        if parsed_data['is_playground']:
            await sendResponse(parsed_data['response_format'], result["response"], success=True, variables=parsed_data.get('variables',{}))
        
        if original_error:
            send_error(parsed_data['bridge_id'], parsed_data['org_id'], original_error, error_type='retry_mechanism')
        
        if parsed_data['configuration']['type'] == 'chat':
            if parsed_data['is_rich_text'] and parsed_data['bridgeType'] and parsed_data['reasoning_model'] == False:
                try:
                    await process_chatbot_response(result, params, parsed_data, model_output_config, timer, params['execution_time_logs'])
                except Exception as e:
                    raise RuntimeError(f"error in chatbot : {e}")
        parsed_data['alert_flag'] = result['modelResponse'].get('alert_flag', False)
        if parsed_data.get('type') != 'image':
            parsed_data['tokens'] = params['token_calculator'].calculate_total_cost(parsed_data['model'], parsed_data['service'])
            result['response']['usage']['cost'] = parsed_data['tokens'].get('total_cost') or 0
        # Create latency object using utility function
        latency = create_latency_object(timer, params)
        if not parsed_data['is_playground']:
            if result.get('response') and result['response'].get('data'):
                result['response']['data']['message_id'] = parsed_data['message_id']
            await sendResponse(parsed_data['response_format'], result["response"], success=True, variables=parsed_data.get('variables',{}))
            # Update usage metrics for successful API calls
            update_usage_metrics(parsed_data, params, latency, result=result, success=True)
            result['response']['usage']['cost'] = parsed_data['usage'].get('expectedCost', 0)
            await process_background_tasks(parsed_data, result, params, thread_info)
        else:
            if parsed_data.get('testcase_data',{}).get('run_testcase', False):
                from src.services.commonServices.testcases import process_single_testcase_result
                # Process testcase result and add score to response
                testcase_result = await process_single_testcase_result(
                    parsed_data.get('testcase_data', {}), 
                    result, 
                    parsed_data
                )
                result['response']['testcase_result'] = testcase_result
            else:
                await process_background_tasks_for_playground(result, parsed_data)
<<<<<<< HEAD
=======
                await sendResponse(parsed_data['response_format'], parsed_data['testcase_data'], success=True, variables=parsed_data.get('variables',{}))
        await update_cost_in_background(parsed_data)
>>>>>>> bcf4f9a1
        return JSONResponse(status_code=200, content={"success": True, "response": result["response"]})
    
    except (Exception, ValueError, BadRequestException) as error:
        if not isinstance(error, BadRequestException):
            logger.error(f'Error in chat service: %s, {str(error)}, {traceback.format_exc()}')
        if not parsed_data['is_playground']:
            # Create latency object and update usage metrics
            latency = create_latency_object(timer, params)
            update_usage_metrics(parsed_data, params, latency, error=error, success=False)
            
            # Create history parameters
            parsed_data['historyParams'] = create_history_params(parsed_data, error, class_obj)
            await sendResponse(parsed_data['response_format'], result.get("error", str(error)), variables=parsed_data['variables']) if parsed_data['response_format']['type'] != 'default' else None
            # Process background tasks for error handling
            await process_background_tasks_for_error(parsed_data, error)
        # Check for a chained exception and create a structured error object
        if error.__cause__:
            # Combine both initial and fallback errors into a single string
            combined_error_string = (
                f"Initial Error: {str(error.__cause__)} (Type: {type(error.__cause__).__name__}). "
                f"Fallback Error: {str(error)} (Type: {type(error).__name__}). "
                f"For more support contact us at support@gtwy.ai"
            )
            error_object = {
                "success": False,
                "error": combined_error_string,
            }
        else:
            # Single error case
            error_string = f"{str(error)} (Type: {type(error).__name__}). For more support contact us at support@gtwy.ai"
            error_object = {
                "success": False,
                "error": error_string,
            }
        await sendResponse(parsed_data['response_format'], error_object, success=False, variables=parsed_data.get('variables',{}))
        raise ValueError(error_object)



@handle_exceptions
async def orchestrator_chat(request_body): 
    try:
        body = request_body.get('body',{})
        # Extract user query from the request
        user = body.get('user')
        thread_id = body.get('thread_id')
        sub_thread_id = body.get('sub_thread_id', thread_id)
        body['state'] = request_body.get('state', {})

        master_agent_id = None
        master_agent_config = None
        
        # First try to find in Redis cache
        if thread_id and sub_thread_id:
            cached_agent = await find_in_cache(f"orchestrator_{thread_id}_{sub_thread_id}")
            if cached_agent:
                master_agent_id = json.loads(cached_agent)
                master_agent_config = body.get('agent_configurations', {}).get(master_agent_id)
        
        # If not found in cache, get from request body
        if not master_agent_id or not master_agent_config:
            master_agent_id = body.get('master_agent_id')
            master_agent_config = body.get('master_agent_config')
        
        if not master_agent_id or not master_agent_config:
            raise ValueError("Master agent configuration not found")
        
        # Call master agent with orchestration capabilities directly
        response = await orchestrator_agent_chat(master_agent_config, body, user)
        return response
        
    except (Exception, ValueError, BadRequestException) as error:
        print(f"Error in orchestrator_chat: {str(error)}")
        traceback.print_exc()
        return JSONResponse(status_code=500, content={"success": False, "error": str(error)})

async def embedding(request_body):
    result = {}
    try:
        body = request_body.get('body')
        configuration = body.get('configuration')
        text = body.get('text')
        model = configuration.get('model')
        service = body.get('service')
        model_config, custom_config, model_output_config = await load_model_configuration(model, configuration, service)
        chatbot = body.get('chatbot')
        if chatbot:
            raise ValueError("Error: Embedding not supported for chatbot")
        params = {
            "model": model,
            "configuration": configuration,
            "model_config": model_config,
            "customConfig": custom_config,
            "model_output_config": model_output_config,
            "text": text,
            "response_format": configuration.get("response_format") or {},
            "service": service,
            "version_id": body.get('version_id'),
            "bridge_id": body.get('bridge_id'),
            "org_id": body.get('org_id'),
            "apikey" : body.get('apikey')
        }

        class_obj = await Helper.embedding_service_handler(params, service)
        result = await class_obj.execute_embedding()

        if not result["success"]:
            raise ValueError(result)
        
        result['modelResponse'] = await Response_formatter(response = result["response"], service = service, type =configuration.get('type'))

        return JSONResponse(status_code=200, content={"success": True, "response": result["modelResponse"]})
    except Exception as error:
        raise ValueError(error)

async def batch(request_body):
    result ={}
    class_obj= {}
    try:
        # Step 1: Parse and validate request body
        parsed_data = parse_request_body(request_body)
        if parsed_data['batch_webhook'] is None:
            raise ValueError("webhook is required")
        #  add defualt varaibles in prompt eg : time and date
        
        # Step 3: Load Model Configuration
        model_config, custom_config, model_output_config = await load_model_configuration(
            parsed_data['model'], parsed_data['configuration'], parsed_data['service'],
        )

        # Step 4: Handle Pre-Tools Execution
        await handle_pre_tools(parsed_data)
        
        # Step 7: Configure Custom Settings
        custom_config = await configure_custom_settings(
            model_config['configuration'], custom_config, parsed_data['service']
        )
        if 'tools' in custom_config:
            del custom_config['tools']
        # Step 8: Execute Service Handler
        params = build_service_params_for_batch( parsed_data, custom_config, model_output_config )
        class_obj = await Helper.create_service_handler_for_batch(params, parsed_data['service'])
        result = await class_obj.batch_execute()
            
        if not result["success"]:
            raise ValueError(result)
        
        return JSONResponse(status_code=200, content={"success": True, "response": result["message"]})
    except Exception as error:
        traceback.print_exc()
        raise ValueError(error)
    
    
async def run_testcases(request_body):
    try:
        parsed_data = parse_request_body(request_body)
        org_id = request_body['state']['profile']['org']['id']
        result = await run_bridge_testcases(parsed_data, org_id, parsed_data['body']['bridge_id'], chat)
        return JSONResponse(content={'success': True, 'response': {'testcases_result': dict(result)}})
    except Exception as error:
        logger.error(f'Error in running testcases, {str(error)}, {traceback.format_exc()}')
        return JSONResponse(status_code=400, content={'success': False, 'error': str(error)})
    

async def image(request_body):
    result ={}
    class_obj= {}
    try:
        # Step 1: Parse and validate request body
        parsed_data = parse_request_body(request_body)

        # Step 2: Initialize Timer
        timer = initialize_timer(parsed_data['state'])
        
        # Step 3: Load Model Configuration
        model_config, custom_config, model_output_config = await load_model_configuration(
            parsed_data['model'], parsed_data['configuration'], parsed_data['service'],
        )
        
        # Step 4: Configure Custom Settings
        custom_config = await configure_custom_settings(
            model_config['configuration'], custom_config, parsed_data['service']
        )
        # Step 5: Manage Threads
        thread_info = await manage_threads(parsed_data)

        # Step 5: Execute Service Handler
        params = build_service_params(
            parsed_data, custom_config, model_output_config, thread_info, timer, None, send_error_to_webhook
        )
        
        
        class_obj = await Helper.create_service_handler(params, parsed_data['service'])
        result = await class_obj.execute()
            
        if not result["success"]:
            raise ValueError(result)

        # Create latency object using utility function
        latency = create_latency_object(timer, params)
        if not parsed_data['is_playground']:
            if result.get('response') and result['response'].get('data'):
                result['response']['data']['id'] = parsed_data['message_id']
            await sendResponse(parsed_data['response_format'], result["response"], success=True, variables=parsed_data.get('variables',{}))
            # Update usage metrics for successful API calls
            update_usage_metrics(parsed_data, params, latency, result=result, success=True)
            await process_background_tasks(parsed_data, result, params, None)
        return JSONResponse(status_code=200, content={"success": True, "response": result["response"]})
    
    except (Exception, ValueError, BadRequestException) as error:
        if not isinstance(error, BadRequestException):
            logger.error(f'Error in image service: {str(error)}, {traceback.format_exc()}')
        if not parsed_data['is_playground']:
            # Create latency object and update usage metrics
            latency = create_latency_object(timer, params)
            update_usage_metrics(parsed_data, params, latency, error=error, success=False)
            
            # Create history parameters
            parsed_data['historyParams'] = create_history_params(parsed_data, error, class_obj)
            await sendResponse(parsed_data['response_format'], result.get("modelResponse", str(error)), variables=parsed_data['variables']) if parsed_data['response_format']['type'] != 'default' else None
            # Process background tasks for error handling
            await process_background_tasks_for_error(parsed_data, error)
        raise ValueError(error)<|MERGE_RESOLUTION|>--- conflicted
+++ resolved
@@ -241,11 +241,7 @@
                 result['response']['testcase_result'] = testcase_result
             else:
                 await process_background_tasks_for_playground(result, parsed_data)
-<<<<<<< HEAD
-=======
-                await sendResponse(parsed_data['response_format'], parsed_data['testcase_data'], success=True, variables=parsed_data.get('variables',{}))
         await update_cost_in_background(parsed_data)
->>>>>>> bcf4f9a1
         return JSONResponse(status_code=200, content={"success": True, "response": result["response"]})
     
     except (Exception, ValueError, BadRequestException) as error:
