--- conflicted
+++ resolved
@@ -13,11 +13,7 @@
 import json
 from src.handler.executionHandler import handle_exceptions
 from models.mongo_connection import db
-<<<<<<< HEAD
 from src.services.utils.common_utils import parse_request_body, initialize_timer, load_model_configuration, handle_pre_tools, handle_fine_tune_model,manage_threads, prepare_prompt, configure_custom_settings, build_service_params, process_background_tasks, build_service_params_for_batch, add_default_template, filter_missing_vars, send_error, restructure_json_schema
-=======
-from src.services.utils.common_utils import parse_request_body, initialize_timer, load_model_configuration, handle_pre_tools, handle_fine_tune_model,manage_threads, prepare_prompt, configure_custom_settings, build_service_params, build_service_params_for_batch, add_default_template, filter_missing_vars, send_error
->>>>>>> 14a4c30d
 from src.services.utils.rich_text_support import process_chatbot_response
 app = FastAPI()
 from src.services.utils.helper import Helper
@@ -83,15 +79,11 @@
         params = build_service_params(
             parsed_data, custom_config, model_output_config, thread_info, timer, memory, send_error_to_webhook
         )
-<<<<<<< HEAD
 
         # Step 9 : json_schema service conversion
         if 'response_type' in custom_config and custom_config['response_type'].get('type') == 'json_schema':
             custom_config['response_type'] = restructure_json_schema(custom_config['response_type'], parsed_data['service'])
-
-=======
         initTime['beforeopenai'] = time.time()
->>>>>>> 14a4c30d
         class_obj = await Helper.create_service_handler(params, parsed_data['service'])
         result = await class_obj.execute()
         initTime['afteropenai'] = time.time()
