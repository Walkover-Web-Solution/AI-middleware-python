import json
from fastapi import FastAPI, Request
from fastapi.responses import JSONResponse
import traceback
import uuid
from config import Config
from src.configs.modelConfiguration import ModelsConfig
from ...controllers.conversationController import getThread 
from ...db_services import metrics_service as metrics_service
from .openAI.openaiCall import UnifiedOpenAICase
from .Google.geminiCall import GeminiHandler
import pydash as _
from ..utils.helper import Helper
import asyncio
from .anthrophic.antrophicCall import Antrophic
from .groq.groqCall import Groq
from .baseService.utils import sendResponse
from ..utils.ai_middleware_format import Response_formatter, validateResponse, send_alert
app = FastAPI()
from src.services.commonServices.baseService.utils import axios_work
from ...configs.constant import service_name
import src.db_services.ConfigurationServices as ConfigurationService
from ..utils.send_error_webhook import send_error_to_webhook
from copy import deepcopy
import json
from src.handler.executionHandler import handle_exceptions
from src.configs.serviceKeys import model_config_change
from src.services.utils.time import Timer
from models.mongo_connection import db
from src.services.commonServices.suggestion import chatbot_suggestions
from src.services.utils.apiservice import fetch
from src.services.utils.gpt_memory import handle_gpt_memory

configurationModel = db["configurations"]
ThreadModel = db['threads']


async def create_service_handler(params, service):
    if service == service_name['openai']:
        class_obj = UnifiedOpenAICase(params)
    elif service == service_name['gemini']:
        class_obj = GeminiHandler(params)
    elif service == service_name['anthropic']:
        class_obj = Antrophic(params)
    elif service == service_name['groq']:
        class_obj = Groq(params)
        
    return class_obj


@app.post("/chat/{bridge_id}")
@handle_exceptions
async def chat(request_body):
    # body = await request_body.json()
    timer_obj = Timer()
    timer_obj.defaultStart(request_body['state']['timer'] or [])
    body = request_body.get('body',{})
    state = request_body.get('state',{})
    path_params = request_body.get('path_params',{})

    apikey = body.get("apikey")
    bridge_id = path_params.get('bridge_id') or body.get("bridge_id")
    configuration = body.get("configuration")
    thread_id = body.get("thread_id")
    sub_thread_id = body.get('sub_thread_id')
    is_sub_thread_id = True 
    if not sub_thread_id:

        sub_thread_id = thread_id
        is_sub_thread_id = False
    org_id = state['profile'].get('org',{}).get('id','')
    user = body.get("user")
    tools =  configuration.get('tools')
    service = body.get("service")
    variables = body.get("variables") or {}
    bridgeType = body.get('chatbot')
    template = body.get('template')
    usage = {}
    customConfig = {}
    response_format = configuration.get("response_format")
    response_type = configuration.get("response_type")
<<<<<<< HEAD
    if isinstance(response_type, dict):
=======
    if(response_type and response_type != 'default'):
>>>>>>> 5db4a85d
        if response_type.get("type") == 'json_schema':
            response_type['type'] = 'json_schema' if response_type['json_schema'] else 'json_object'
    model = configuration.get('model')
    is_playground = state['is_playground']
    bridge = body.get('bridge')
    pre_tools = body.get('pre_tools')
    version = state['version']
    fine_tune_model = configuration.get('fine_tune_model', {}).get('current_model', {})
    is_rich_text = configuration.get('is_rich_text',True)   
    actions = body.get('actions',{})
    execution_time_logs = {}
    user_reference = body.get("user_reference", "")
    user_contains = ""
    timer = timer_obj
    variables_path = body.get('variables_path') or {} 
    names = body.get('names')
    suggest = body.get('suggest',False)
    message_id = str(uuid.uuid1())
    result = {}
    reasoning_model = False
    gpt_memory = body.get('gpt_memory')
    memory = None
    version_id = body.get('version_id')
    gpt_memory_context = body.get('gpt_memory_context') 
    
    if model == 'o1-preview' or model == 'o1-mini':
        reasoning_model = True
        configuration['prompt'] = ''
        variables = {}

    if isinstance(variables, list):
        variables = {}

    try:
        modelname = model.replace("-", "_").replace(".", "_")
        modelfunc = getattr(ModelsConfig, modelname, None)
        modelObj = modelfunc()
        modelConfig, modelOutputConfig = modelObj['configuration'], modelObj['outputConfig']

        for key in modelConfig:
            if key == 'type' and key in configuration:
                continue
            if  modelConfig[key]["level"] == 2 or key in configuration:
                customConfig[key] = configuration.get(key, modelConfig[key]["default"])
        if fine_tune_model is not None and len(fine_tune_model) and model in {'gpt-4o-mini-2024-07-18', 'gpt-4o-2024-08-06', 'gpt-4-0613'}:
            customConfig['model'] = fine_tune_model
        if pre_tools:
            pre_function_response = await axios_work(pre_tools.get('args', {}), pre_tools.get('name', ''))
            if pre_function_response.get('status') == 0:
                variables['pre_function'] = "Error while calling prefunction. Error message: " + pre_function_response.get('response')
            else:
                variables['pre_function'] = pre_function_response.get('response')

        if thread_id:
            thread_id = thread_id.strip()
            result = await getThread(thread_id, sub_thread_id, org_id, bridge_id,bridgeType)
            if not is_sub_thread_id: 
                ThreadModel.insert_one({
                        "thread_id": thread_id,
                        "sub_thread_id": sub_thread_id,
                        "display_name": thread_id,
                        "org_id": org_id,
                })
            if result["success"]:
                configuration["conversation"] = result.get("data", [])
        else:
            thread_id = str(uuid.uuid1())
            sub_thread_id = thread_id
        id = thread_id + '_' + (bridge_id if bridge_id is not None else version_id)
        if gpt_memory: 
            response, rs_headers = await fetch(f"https://flow.sokt.io/func/scriCJLHynCG","POST", None, None, {"threadID": id})
            if isinstance(response, str):
               memory = response
            
        configuration['prompt'], missing_vars  = Helper.replace_variables_in_prompt(configuration['prompt'] , variables)
        if len(missing_vars) > 0:
            await send_error_to_webhook(bridge_id, org_id, missing_vars, type = 'Variable')

        if template:
            system_prompt = template
            configuration['prompt'], missing_vars = Helper.replace_variables_in_prompt(system_prompt, {"system_prompt": configuration['prompt'], **variables})

        if bridgeType and modelConfig.get('response_type') and suggest:
            template_content = (await ConfigurationService.get_template_by_id(Config.CHATBOT_OPTIONS_TEMPLATE_ID)).get('template', '')
            configuration['prompt'], missing_vars = Helper.replace_variables_in_prompt(template_content, {"system_prompt": configuration['prompt']})
            customConfig['response_type'] = {"type": "json_object"}

        customConfig = await model_config_change(modelObj['configuration'], customConfig, service)
        if not is_playground and bridgeType is None and modelConfig.get('response_type'):
            res = body.get('response_type', 'json_object')
            customConfig['response_type'] = {"type": res}
                              
        params = {
            "customConfig": customConfig,
            "configuration": configuration,
            "apikey": apikey,
            "variables": variables,
            "user": user,
            "tools": tools,
            "org_id": org_id if is_playground else None,
            "bridge_id": bridge_id,
            "bridge": bridge,
            "thread_id": thread_id,
            "sub_thread_id":sub_thread_id,
            "model": model,
            "service": service,
            "modelOutputConfig": modelOutputConfig,
            "playground": is_playground,
            "template": template,
            "response_format" : response_format,
            "org_id" : org_id,
            "execution_time_logs" : execution_time_logs,
            "timer" : timer,
            "variables_path" : variables_path,
            "message_id" : message_id,
            "bridgeType": bridgeType,
            "names":names,
            "reasoning_model" : reasoning_model,
            "memory": memory,
        }
        class_obj = await create_service_handler(params,service)
        result = await class_obj.execute()
        
        if not result["success"]:
            raise ValueError(result)
        if is_rich_text and bridgeType and reasoning_model == False:
                try:
                    try:
                        # validation for the check response
                        parsedJson = Helper.parse_json(_.get(result["modelResponse"], modelOutputConfig["message"]))
                    except Exception as e:
                        if _.get(result["modelResponse"], modelOutputConfig["tools"]):
                            raise RuntimeError("Function calling has been done 6 times, limit exceeded.")
                        raise RuntimeError(e)
                    
                    if actions: 
                        system_prompt =  (await ConfigurationService.get_template_by_id(Config.MUI_TEMPLATE_ID)).get('template', '')
                    else: 
                        system_prompt =  (await ConfigurationService.get_template_by_id(Config.MUI_TEMPLATE_ID_WITHOUT_ACTION)).get('template', '')
                        
                    if user_reference: 
                        user_reference = f"\"user reference\": \"{user_reference}\""
                        user_contains = "on the base of user reference"
                    params["configuration"]["prompt"], missing_vars = Helper.replace_variables_in_prompt(system_prompt, { "actions" : actions, "user_reference": user_reference, "user_contains": user_contains})
                    params["user"] = f"user: {user}, \n Answer: {_.get(result['modelResponse'], modelOutputConfig['message'])}"
                    params["template"] = None
                    tools = result.get('historyParams').get('tools')
                    if 'customConfig' in params and 'tools' in params['customConfig']:
                        del params['customConfig']['tools']
                    if params["configuration"].get('conversation'):
                        del params["configuration"]['conversation']
                    model_response_content = result.get('historyParams').get('message')
                    # custom config for the rich text
                    params['customConfig']['response_type'] = {"type": "json_object"}
                    params['customConfig']['max_tokens'] = modelConfig['max_tokens']['max']
                    obj = await create_service_handler(params,service)
                    newresult = await obj.execute()
                    tokens = obj.calculate_usage(newresult["modelResponse"])
                    if service == "anthropic":
                        _.set_(result['usage'], "totalTokens", _.get(result['usage'], "totalTokens") + tokens['totalTokens'])
                        _.set_(result['usage'], "inputTokens", _.get(result['usage'], "inputTokens") + tokens['inputTokens'])
                        _.set_(result['usage'], "outputTokens", _.get(result['usage'], "outputTokens") + tokens['outputTokens'])
                    elif service == 'openai' or service == 'groq':
                        _.set_(result['usage'], "totalTokens", _.get(result['usage'], "totalTokens") + tokens['totalTokens'])
                        _.set_(result['usage'], "inputTokens", _.get(result['usage'], "inputTokens") + tokens['inputTokens'])
                        _.set_(result['usage'], "outputTokens", _.get(result['usage'], "outputTokens") + tokens['outputTokens'])
                        _.set_(result['usage'], "expectedCost", _.get(result['usage'], "expectedCost") + tokens['expectedCost'])
                    _.set_(result['modelResponse'], modelOutputConfig['message'], _.get(newresult['modelResponse'], modelOutputConfig['message']))
                    newresult['historyParams']['tools_call_data'] = result['historyParams']['tools_call_data']
                    result['historyParams'] = deepcopy(newresult.get('historyParams',{}))
                    result['historyParams']['message'] = model_response_content
                    result['historyParams']['chatbot_message'] = newresult['historyParams']['message']
                    result['historyParams']['user'] = user
                    result['historyParams']['tools'] = tools
                except Exception as e:
                    print(f"error in chatbot : {e}")
                    raise RuntimeError(f"error in chatbot : {e}")
                
        if version == 2:
            result['modelResponse'] = await Response_formatter(result["modelResponse"],service, result["historyParams"].get('tools',{}))

        latency = {
            "over_all_time" : timer.stop("Api total time") or "",
            "model_execution_time": sum(execution_time_logs.values()) or "",
            "execution_time_logs" : execution_time_logs or {}
        }
        
        if not is_playground:
            usage.update({
                **result.get("usage", {}),
                "service": service,
                "model": model,
                "orgId": org_id,
                "latency": json.dumps(latency),
                "success": True,
                "variables": variables,
                "prompt": configuration["prompt"]
            })
            if result.get('modelResponse') and result['modelResponse'].get('data'):
                result['modelResponse']['data']['message_id'] = message_id
            # Optimize task creation and gathering
            
            tasks = [
                sendResponse(response_format, result["modelResponse"], success=True),
                metrics_service.create([usage], result["historyParams"], version_id),
                validateResponse(final_response=result['modelResponse'], configration=configuration, bridgeId=bridge_id, message_id=message_id, org_id=org_id)
            ]
            if bridgeType:
                tasks.append(chatbot_suggestions(response_format, result['modelResponse'], user))
            if gpt_memory:
                tasks.append(handle_gpt_memory(id, user, result['modelResponse'], memory, gpt_memory_context))
            await asyncio.gather(*tasks, return_exceptions=True)
        return JSONResponse(status_code=200, content={"success": True, "response": result["modelResponse"]})
    except Exception as error:
        traceback.print_exc()
        if not is_playground:
            latency = {
                "over_all_time": timer.stop("Api total time") or "",
                "model_execution_time": sum(execution_time_logs.values()) or "",
                "execution_time_logs": execution_time_logs or {}
            }
            usage.update({
                **usage,
                "service": service,
                "model": model,
                "orgId": org_id,
                "latency": json.dumps(latency),
                "success": False,
                "error": str(error)
            })
            # Combine the tasks into a single asyncio.gather call
            tasks = [
                metrics_service.create([usage], {
                    "thread_id": thread_id,
                    "sub_thread_id":sub_thread_id,
                    "user": user,
                    "message": "",
                    "org_id": org_id,
                    "bridge_id": bridge_id,
                    "model": model or configuration.get("model", None),
                    "channel": 'chat',
                    "type": "error",
                    "actor": "user"
                }, version_id),
                # Only send the second response if the type is not 'default'
                sendResponse(response_format, result.get("modelResponse", str(error))) if response_format['type'] != 'default' else None,
                send_alert(data={"configuration": configuration, "error": str(error),"message_id":message_id, "bridge_id": bridge_id, "message": "Exception for the code", "org_id":org_id}),
            ]
            # Filter out None values
            await asyncio.gather(*[task for task in tasks if task is not None], return_exceptions=True)
            print("chat common error=>", error)
        raise ValueError(error)
        

<|MERGE_RESOLUTION|>--- conflicted
+++ resolved
@@ -79,11 +79,7 @@
     customConfig = {}
     response_format = configuration.get("response_format")
     response_type = configuration.get("response_type")
-<<<<<<< HEAD
-    if isinstance(response_type, dict):
-=======
     if(response_type and response_type != 'default'):
->>>>>>> 5db4a85d
         if response_type.get("type") == 'json_schema':
             response_type['type'] = 'json_schema' if response_type['json_schema'] else 'json_object'
     model = configuration.get('model')
