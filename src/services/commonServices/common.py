--- conflicted
+++ resolved
@@ -279,7 +279,6 @@
             })
             if result.get('modelResponse') and result['modelResponse'].get('data'):
                 result['modelResponse']['data']['message_id'] = message_id
-<<<<<<< HEAD
             # Optimize task creation and gathering
             
             tasks = [
@@ -289,20 +288,10 @@
             ]
             if bridgeType:
                 tasks.append(chatbot_suggestions(response_format, result['modelResponse'], user))
-            
-            await asyncio.gather(*tasks, return_exceptions=True)
-=======
-            tasks = [
-                sendResponse(response_format, result["modelResponse"], success=True),
-                metrics_service.create([usage], result["historyParams"]),
-                validateResponse(final_response=result['modelResponse'], configration=configuration, bridgeId=bridge_id, message_id=message_id, org_id=org_id),
-            ]
-
             if gpt_memory:
                 tasks.append(handle_gpt_memory(id, user, result['modelResponse'], memory))
+                
             await asyncio.gather(*tasks, return_exceptions=True)
-
->>>>>>> 98f0e0eb
         return JSONResponse(status_code=200, content={"success": True, "response": result["modelResponse"]})
     except Exception as error:
         traceback.print_exc()
