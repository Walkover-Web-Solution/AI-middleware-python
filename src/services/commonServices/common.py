import json
from fastapi import FastAPI
from fastapi.responses import JSONResponse
import traceback
from ...db_services import metrics_service as metrics_service
import pydash as _
from ..utils.helper import Helper
import asyncio
from .baseService.utils import sendResponse
<<<<<<< HEAD
from ..utils.ai_middleware_format import Response_formatter, send_alert
=======
from ..utils.ai_middleware_format import Response_formatter, send_alert, validateResponse
>>>>>>> e8a42fb2
from ..utils.send_error_webhook import send_error_to_webhook
import json
from src.handler.executionHandler import handle_exceptions
from models.mongo_connection import db
<<<<<<< HEAD
from src.services.utils.common_utils import parse_request_body, initialize_timer, load_model_configuration, handle_pre_tools, handle_fine_tune_model,manage_threads, prepare_prompt, configure_custom_settings, build_service_params, process_background_tasks
=======
from src.services.utils.gpt_memory import handle_gpt_memory
from src.services.utils.common_utils import parse_request_body, initialize_timer, load_model_configuration, handle_pre_tools, handle_fine_tune_model,manage_threads, prepare_prompt, configure_custom_settings, build_service_params
>>>>>>> e8a42fb2
from src.services.utils.rich_text_support import process_chatbot_response
app = FastAPI()
from src.services.utils.helper import Helper
configurationModel = db["configurations"]

@app.post("/chat/{bridge_id}")
@handle_exceptions
async def chat(request_body): 
    result ={}
    try:
        # Step 1: Parse and validate request body
        parsed_data = parse_request_body(request_body)
        
        # Step 2: Initialize Timer
        timer = initialize_timer(parsed_data['state'])
        
        # Step 3: Load Model Configuration
        model_config, custom_config, model_output_config = await load_model_configuration(
            parsed_data['model'], parsed_data['configuration']
        )
        # Step 3: Load Model Configuration
        await handle_fine_tune_model(parsed_data, custom_config)
<<<<<<< HEAD

        # Step 4: Handle Pre-Tools Execution
        await handle_pre_tools(parsed_data)

        # Step 5: Manage Threads
        thread_info = await manage_threads(parsed_data)

=======

        # Step 4: Handle Pre-Tools Execution
        await handle_pre_tools(parsed_data)

        # Step 5: Manage Threads
        thread_info = await manage_threads(parsed_data)

>>>>>>> e8a42fb2
        # Step 6: Prepare Prompt, Variables and Memory
        memory, missing_vars = await prepare_prompt(parsed_data, thread_info, model_config, custom_config)
        
        # Handle missing variables
        if missing_vars:
            await send_error_to_webhook(
                parsed_data['bridge_id'], parsed_data['org_id'], missing_vars, error_type='Variable'
            )
        
        # Step 7: Configure Custom Settings
        custom_config = await configure_custom_settings(
            model_config['configuration'], custom_config, parsed_data['service']
        )
        # Step 8: Execute Service Handler
        params = build_service_params(
            parsed_data, custom_config, model_output_config, thread_info, timer, memory
        )

        class_obj = await Helper.create_service_handler(params, parsed_data['service'])
        result = await class_obj.execute()
            
        if not result["success"]:
            raise ValueError(result)
        
        if parsed_data['configuration']['type'] == 'chat':
            if parsed_data['is_rich_text'] and parsed_data['bridgeType'] and parsed_data['reasoning_model'] == False:
                try:
                    await process_chatbot_response(result, params, parsed_data, model_config, model_output_config)
                except Exception as e:
                    print(f"error in chatbot : {e}")
                    raise RuntimeError(f"error in chatbot : {e}")
            
        if parsed_data['version'] == 2:
            result['modelResponse'] = await Response_formatter(result["modelResponse"], parsed_data['service'], result["historyParams"].get('tools', {}), parsed_data['type'], parsed_data['images'])
            if not parsed_data['is_playground']:
                result['modelResponse']['usage'] = params['token_calculator'].get_total_usage()
            if parsed_data.get('type') != 'image':
                parsed_data['tokens'] = Helper.calculate_usage(parsed_data['model'],result["modelResponse"],parsed_data['service'])
        latency = {
            "over_all_time": timer.stop("Api total time") or "",
            "model_execution_time": sum(params['execution_time_logs'].values()) or "",
            "execution_time_logs": params['execution_time_logs'] or {}
        }
        
        if not parsed_data['is_playground']:
            parsed_data['usage'].update({
                **result.get("usage", {}),
                "service": parsed_data['service'],
                "model": parsed_data['model'],
                "orgId": parsed_data['org_id'],
                "latency": json.dumps(latency),
                "success": True,
                "variables": parsed_data['variables'],
                "prompt": parsed_data['configuration'].get("prompt") or "",
                "apikey_object_id": params['apikey_object_id'],
                "expectedCost" : parsed_data['tokens'].get('expectedCost',0)
            })
            if result.get('modelResponse') and result['modelResponse'].get('data'):
                result['modelResponse']['data']['message_id'] = parsed_data['message_id']
<<<<<<< HEAD
            asyncio.create_task(process_background_tasks(parsed_data, result))
=======
            # Optimize task creation and gathering
            
            tasks = [
                sendResponse(parsed_data['response_format'], result["modelResponse"], success=True),
                metrics_service.create([parsed_data['usage']], result["historyParams"], parsed_data['version_id']),
                validateResponse(final_response=result['modelResponse'], configration=parsed_data['configuration'], bridgeId=parsed_data['bridge_id'], message_id=parsed_data['message_id'], org_id=parsed_data['org_id'])
            ]

            if parsed_data['gpt_memory'] and parsed_data['configuration']['type'] == 'chat':
                tasks.append(handle_gpt_memory(parsed_data['id'], parsed_data['user'], result['modelResponse'], parsed_data['memory'], parsed_data['gpt_memory_context']))
            await asyncio.gather(*tasks, return_exceptions=True)
>>>>>>> e8a42fb2
        return JSONResponse(status_code=200, content={"success": True, "response": result["modelResponse"]})
    except Exception as error:
        traceback.print_exc()
        if not parsed_data['is_playground']:
            latency = {
                "over_all_time": timer.stop("Api total time") or "",
                "model_execution_time": sum(params['execution_time_logs'].values()) or "",
                "execution_time_logs": params['execution_time_logs'] or {}
            }
            parsed_data['usage'].update({
                **parsed_data['usage'],
                "service": parsed_data['service'],
                "model": parsed_data['model'],
                "orgId": parsed_data['org_id'],
                "latency": json.dumps(latency),
                "success": False,
                "error": str(error),
                "apikey_object_id": params['apikey_object_id'],
                "expectedCost" : parsed_data['tokens'].get('expectedCost',0)
            })
            # Combine the tasks into a single asyncio.gather call
            tasks = [
                metrics_service.create([parsed_data['usage']], {
                    "thread_id": parsed_data['thread_id'],
                    "sub_thread_id": parsed_data['sub_thread_id'],
                    "user": parsed_data['user'],
                    "message": "",
                    "org_id": parsed_data['org_id'],
                    "bridge_id": parsed_data['bridge_id'],
                    "model": parsed_data['model'] or parsed_data['configuration'].get("model", None),
                    "channel": 'chat',
                    "type": "error",
                    "actor": "user",
                    "message_id": parsed_data['message_id']
                    }, parsed_data['version_id']),
                # Only send the second response if the type is not 'default'
                sendResponse(parsed_data['response_format'], result.get("modelResponse", str(error))) if parsed_data['response_format']['type'] != 'default' else None,
                send_alert(data={"configuration": parsed_data['configuration'], "error": str(error), "message_id": parsed_data['message_id'], "bridge_id": parsed_data['bridge_id'], "message": "Exception for the code", "org_id": parsed_data['org_id']}),
            ]
            # Filter out None values
            await asyncio.gather(*[task for task in tasks if task is not None], return_exceptions=True)
            print("chat common error=>", error)
        raise ValueError(error)
<<<<<<< HEAD
    
=======
>>>>>>> e8a42fb2
<|MERGE_RESOLUTION|>--- conflicted
+++ resolved
@@ -7,21 +7,12 @@
 from ..utils.helper import Helper
 import asyncio
 from .baseService.utils import sendResponse
-<<<<<<< HEAD
 from ..utils.ai_middleware_format import Response_formatter, send_alert
-=======
-from ..utils.ai_middleware_format import Response_formatter, send_alert, validateResponse
->>>>>>> e8a42fb2
 from ..utils.send_error_webhook import send_error_to_webhook
 import json
 from src.handler.executionHandler import handle_exceptions
 from models.mongo_connection import db
-<<<<<<< HEAD
 from src.services.utils.common_utils import parse_request_body, initialize_timer, load_model_configuration, handle_pre_tools, handle_fine_tune_model,manage_threads, prepare_prompt, configure_custom_settings, build_service_params, process_background_tasks
-=======
-from src.services.utils.gpt_memory import handle_gpt_memory
-from src.services.utils.common_utils import parse_request_body, initialize_timer, load_model_configuration, handle_pre_tools, handle_fine_tune_model,manage_threads, prepare_prompt, configure_custom_settings, build_service_params
->>>>>>> e8a42fb2
 from src.services.utils.rich_text_support import process_chatbot_response
 app = FastAPI()
 from src.services.utils.helper import Helper
@@ -44,7 +35,6 @@
         )
         # Step 3: Load Model Configuration
         await handle_fine_tune_model(parsed_data, custom_config)
-<<<<<<< HEAD
 
         # Step 4: Handle Pre-Tools Execution
         await handle_pre_tools(parsed_data)
@@ -52,15 +42,6 @@
         # Step 5: Manage Threads
         thread_info = await manage_threads(parsed_data)
 
-=======
-
-        # Step 4: Handle Pre-Tools Execution
-        await handle_pre_tools(parsed_data)
-
-        # Step 5: Manage Threads
-        thread_info = await manage_threads(parsed_data)
-
->>>>>>> e8a42fb2
         # Step 6: Prepare Prompt, Variables and Memory
         memory, missing_vars = await prepare_prompt(parsed_data, thread_info, model_config, custom_config)
         
@@ -120,21 +101,7 @@
             })
             if result.get('modelResponse') and result['modelResponse'].get('data'):
                 result['modelResponse']['data']['message_id'] = parsed_data['message_id']
-<<<<<<< HEAD
             asyncio.create_task(process_background_tasks(parsed_data, result))
-=======
-            # Optimize task creation and gathering
-            
-            tasks = [
-                sendResponse(parsed_data['response_format'], result["modelResponse"], success=True),
-                metrics_service.create([parsed_data['usage']], result["historyParams"], parsed_data['version_id']),
-                validateResponse(final_response=result['modelResponse'], configration=parsed_data['configuration'], bridgeId=parsed_data['bridge_id'], message_id=parsed_data['message_id'], org_id=parsed_data['org_id'])
-            ]
-
-            if parsed_data['gpt_memory'] and parsed_data['configuration']['type'] == 'chat':
-                tasks.append(handle_gpt_memory(parsed_data['id'], parsed_data['user'], result['modelResponse'], parsed_data['memory'], parsed_data['gpt_memory_context']))
-            await asyncio.gather(*tasks, return_exceptions=True)
->>>>>>> e8a42fb2
         return JSONResponse(status_code=200, content={"success": True, "response": result["modelResponse"]})
     except Exception as error:
         traceback.print_exc()
@@ -178,7 +145,4 @@
             await asyncio.gather(*[task for task in tasks if task is not None], return_exceptions=True)
             print("chat common error=>", error)
         raise ValueError(error)
-<<<<<<< HEAD
-    
-=======
->>>>>>> e8a42fb2
+    