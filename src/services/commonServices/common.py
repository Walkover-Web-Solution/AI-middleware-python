--- conflicted
+++ resolved
@@ -222,7 +222,6 @@
                                 raise RuntimeError("Function calling has been done 6 times, limit exceeded.")
                             raise RuntimeError(e)
                         
-<<<<<<< HEAD
                         if actions: 
                             system_prompt =  (await ConfigurationService.get_template_by_id(Config.MUI_TEMPLATE_ID)).get('template', '')
                         else: 
@@ -241,7 +240,8 @@
                             del params["configuration"]['conversation']
                         model_response_content = result.get('historyParams').get('message')
                         # custom config for the rich text
-                        params['customConfig']['response_type'] = {"type": "json_object"}
+                        if service != "anthropic":
+                            params['customConfig']['response_type'] = {"type": "json_object"}
                         params['customConfig']['max_tokens'] = modelConfig['max_tokens']['max']
                         obj = await create_service_handler(params,service)
                         newresult = await obj.execute()
@@ -270,46 +270,6 @@
                     suggestions = class_obj.extract_response_from_model(model_response=result['modelResponse'])
                     message = json.loads(result['historyParams']['message'])
                     result["historyParams"]["message"] = message.get('response','')
-=======
-                    if user_reference: 
-                        user_reference = f"\"user reference\": \"{user_reference}\""
-                        user_contains = "on the base of user reference"
-                    params["configuration"]["prompt"], missing_vars = Helper.replace_variables_in_prompt(system_prompt, { "actions" : actions, "user_reference": user_reference, "user_contains": user_contains})
-                    params["user"] = f"user: {user}, \n Answer: {_.get(result['modelResponse'], modelOutputConfig['message'])}"
-                    params["template"] = None
-                    tools = result.get('historyParams').get('tools')
-                    if 'customConfig' in params and 'tools' in params['customConfig']:
-                        del params['customConfig']['tools']
-                    if params["configuration"].get('conversation'):
-                        del params["configuration"]['conversation']
-                    model_response_content = result.get('historyParams').get('message')
-                    # custom config for the rich text
-                    if service != "anthropic":
-                        params['customConfig']['response_type'] = {"type": "json_object"}
-                    params['customConfig']['max_tokens'] = modelConfig['max_tokens']['max']
-                    obj = await create_service_handler(params,service)
-                    newresult = await obj.execute()
-                    tokens = obj.calculate_usage(newresult["modelResponse"])
-                    if service == "anthropic":
-                        _.set_(result['usage'], "totalTokens", _.get(result['usage'], "totalTokens") + tokens['totalTokens'])
-                        _.set_(result['usage'], "inputTokens", _.get(result['usage'], "inputTokens") + tokens['inputTokens'])
-                        _.set_(result['usage'], "outputTokens", _.get(result['usage'], "outputTokens") + tokens['outputTokens'])
-                    elif service == 'openai' or service == 'groq':
-                        _.set_(result['usage'], "totalTokens", _.get(result['usage'], "totalTokens") + tokens['totalTokens'])
-                        _.set_(result['usage'], "inputTokens", _.get(result['usage'], "inputTokens") + tokens['inputTokens'])
-                        _.set_(result['usage'], "outputTokens", _.get(result['usage'], "outputTokens") + tokens['outputTokens'])
-                        _.set_(result['usage'], "expectedCost", _.get(result['usage'], "expectedCost") + tokens['expectedCost'])
-                    _.set_(result['modelResponse'], modelOutputConfig['message'], _.get(newresult['modelResponse'], modelOutputConfig['message']))
-                    newresult['historyParams']['tools_call_data'] = result['historyParams']['tools_call_data']
-                    result['historyParams'] = deepcopy(newresult.get('historyParams',{}))
-                    result['historyParams']['message'] = model_response_content
-                    result['historyParams']['chatbot_message'] = newresult['historyParams']['message']
-                    result['historyParams']['user'] = user
-                    result['historyParams']['tools'] = tools
-                except Exception as e:
-                    print(f"error in chatbot : {e}")
-                    raise RuntimeError(f"error in chatbot : {e}")
->>>>>>> 15e1f24c
                 
         if version == 2:
             result['modelResponse'] = await Response_formatter(result["modelResponse"],service, result["historyParams"].get('tools',{}), type)
