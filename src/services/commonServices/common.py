import json
from fastapi import FastAPI, Request
from fastapi.responses import JSONResponse
import traceback
import uuid
from config import Config
from src.configs.modelConfiguration import ModelsConfig
from ...controllers.conversationController import getThread 
from ...db_services import metrics_service as metrics_service
from .openAI.openaiCall import UnifiedOpenAICase
from .Google.geminiCall import GeminiHandler
import pydash as _
from ..utils.helper import Helper
import asyncio
from .anthrophic.antrophicCall import Antrophic
from .groq.groqCall import Groq
from .baseService.utils import sendResponse
from ..utils.ai_middleware_format import Response_formatter, validateResponse, send_alert
app = FastAPI()
from src.services.commonServices.baseService.utils import axios_work
from ...configs.constant import service_name
import src.db_services.ConfigurationServices as ConfigurationService
from ..utils.send_error_webhook import send_error_to_webhook
from copy import deepcopy
import json
from src.handler.executionHandler import handle_exceptions
from src.configs.serviceKeys import model_config_change
from src.services.utils.time import Timer
from models.mongo_connection import db
<<<<<<< HEAD

configurationModel = db["configurations"]
ThreadModel = db['threads']
=======
from src.services.commonServices.suggestion import chatbot_suggestions

configurationModel = db["configurations"]
ThreadModel = db['Thread']
>>>>>>> 4d3bf1ee

async def create_service_handler(params, service):
    if service == service_name['openai']:
        class_obj = UnifiedOpenAICase(params)
    elif service == service_name['gemini']:
        class_obj = GeminiHandler(params)
    elif service == service_name['anthropic']:
        class_obj = Antrophic(params)
    elif service == service_name['groq']:
        class_obj = Groq(params)
        
    return class_obj


@app.post("/chat/{bridge_id}")
@handle_exceptions
async def chat(request_body):
    # body = await request_body.json()
    timer_obj = Timer()
    timer_obj.defaultStart(request_body['state']['timer'] or [])
    body = request_body.get('body',{})
    state = request_body.get('state',{})
    path_params = request_body.get('path_params',{})

    apikey = body.get("apikey")
    bridge_id = path_params.get('bridge_id') or body.get("bridge_id")
    configuration = body.get("configuration")
    thread_id = body.get("thread_id")
    sub_thread_id = body.get('sub_thread_id')
<<<<<<< HEAD
    is_sub_thread_id = True 
    if not sub_thread_id:
=======
    is_sub_thread_id = True
    if sub_thread_id is None:
>>>>>>> 4d3bf1ee
        sub_thread_id = thread_id
        is_sub_thread_id = False
    org_id = state['profile'].get('org',{}).get('id','')
    user = body.get("user")
    tools =  configuration.get('tools')
    service = body.get("service")
    variables = body.get("variables", {})
    bridgeType = body.get('chatbot')
    template = body.get('template')
    usage = {}
    customConfig = {}
    response_format = configuration.get("response_format")
    response_type = configuration.get("response_type")
    if isinstance(response_type, dict):
        if response_type.get("type") == 'json_schema':
            response_type['type'] = 'json_schema' if response_type['json_schema'] else 'json_object'
    model = configuration.get('model')
    is_playground = state['is_playground']
    bridge = body.get('bridge')
    pre_tools = body.get('pre_tools')
    version = state['version']
    fine_tune_model = configuration.get('fine_tune_model', {}).get('current_model', {})
    is_rich_text = configuration.get('is_rich_text',True)   
    actions = body.get('actions',{})
    execution_time_logs = {}
    user_reference = body.get("user_reference", "")
    user_contains = ""
    timer = timer_obj
    variables_path = body.get('variables_path')
    names = body.get('names')
    suggest = body.get('suggest',False)
    message_id = str(uuid.uuid1())
    result = {}
    reasoning_model = False
    
    if model == 'o1-preview' or model == 'o1-mini':
        reasoning_model = True

    if isinstance(variables, list):
        variables = {}

    try:
        modelname = model.replace("-", "_").replace(".", "_")
        modelfunc = getattr(ModelsConfig, modelname, None)
        modelObj = modelfunc()
        modelConfig, modelOutputConfig = modelObj['configuration'], modelObj['outputConfig']

        for key in modelConfig:
            if key == 'type' and key in configuration:
                continue
            if  modelConfig[key]["level"] == 2 or key in configuration:
                customConfig[key] = configuration.get(key, modelConfig[key]["default"])
        if fine_tune_model is not None and len(fine_tune_model) and model in {'gpt-4o-mini-2024-07-18', 'gpt-4o-2024-08-06', 'gpt-4-0613'}:
            customConfig['model'] = fine_tune_model
            del customConfig['creativity_level'] # [?] to be removed
        if pre_tools:
            pre_function_response = await axios_work(pre_tools.get('args', {}), pre_tools.get('name', ''))
            if pre_function_response.get('status') == 0:
                variables['pre_function'] = "Error while calling prefunction. Error message: " + pre_function_response.get('response')
            else:
                variables['pre_function'] = pre_function_response.get('response')

        if thread_id:
            thread_id = thread_id.strip()
            result = await getThread(thread_id, sub_thread_id, org_id, bridge_id,bridgeType)
            if not is_sub_thread_id: 
                ThreadModel.insert_one({
                        "thread_id": thread_id,
                        "sub_thread_id": sub_thread_id,
                        "display_name": thread_id,
                        "org_id": org_id,
                })
            if result["success"]:
                configuration["conversation"] = result.get("data", [])
        else:
            thread_id = str(uuid.uuid1())
            sub_thread_id = thread_id

        configuration['prompt'], missing_vars  = Helper.replace_variables_in_prompt(configuration['prompt'] , variables)
        if len(missing_vars) > 0:
            await send_error_to_webhook(bridge_id, org_id, missing_vars, type = 'Variable')

        if template:
            system_prompt = template
            configuration['prompt'], missing_vars = Helper.replace_variables_in_prompt(system_prompt, {"system_prompt": configuration['prompt'], **variables})

        if bridgeType and modelConfig.get('response_type') and suggest:
            template_content = (await ConfigurationService.get_template_by_id(Config.CHATBOT_OPTIONS_TEMPLATE_ID)).get('template', '')
            configuration['prompt'], missing_vars = Helper.replace_variables_in_prompt(template_content, {"system_prompt": configuration['prompt']})
            customConfig['response_type'] = {"type": "json_object"}

        customConfig = await model_config_change(modelObj['configuration'], customConfig)
        if not is_playground and bridgeType is None and modelConfig.get('response_type'):
            res = body.get('response_type', 'json_object')
            customConfig['response_type'] = {"type": res}
                              
        params = {
            "customConfig": customConfig,
            "configuration": configuration,
            "apikey": apikey,
            "variables": variables,
            "user": user,
            "tools": tools,
            "org_id": org_id if is_playground else None,
            "bridge_id": bridge_id,
            "bridge": bridge,
            "thread_id": thread_id,
            "sub_thread_id":sub_thread_id,
            "model": model,
            "service": service,
            "modelOutputConfig": modelOutputConfig,
            "playground": is_playground,
            "template": template,
            "response_format" : response_format,
            "org_id" : org_id,
            "execution_time_logs" : execution_time_logs,
            "timer" : timer,
            "variables_path" : variables_path,
            "message_id" : message_id,
            "bridgeType": bridgeType,
            "names":names,
            "reasoning_model" : reasoning_model,
        }

        class_obj = await create_service_handler(params,service)
        result = await class_obj.execute()
        
        if not result["success"]:
            raise ValueError(result)

        if is_rich_text and bridgeType and reasoning_model == False:
                try:
                    try:
                        # validation for the check response
                        parsedJson = Helper.parse_json(_.get(result["modelResponse"], modelOutputConfig["message"]))
                    except Exception as e:
                        if _.get(result["modelResponse"], modelOutputConfig["tools"]):
                            raise RuntimeError("Function calling has been done 6 times, limit exceeded.")
                        raise RuntimeError(e)
                    
                    if actions: 
                        system_prompt =  (await ConfigurationService.get_template_by_id(Config.MUI_TEMPLATE_ID)).get('template', '')
                    else: 
                        system_prompt =  (await ConfigurationService.get_template_by_id(Config.MUI_TEMPLATE_ID_WITHOUT_ACTION)).get('template', '')
                        
                    if user_reference: 
                        user_reference = f"\"user reference\": \"{user_reference}\""
                        user_contains = "on the base of user reference"
                    params["configuration"]["prompt"], missing_vars = Helper.replace_variables_in_prompt(system_prompt, { "actions" : actions, "user_reference": user_reference, "user_contains": user_contains})
                    params["user"] = f"user: {user}, \n Answer: {_.get(result['modelResponse'], modelOutputConfig['message'])}"
                    params["template"] = None
                    tools = result.get('historyParams').get('tools')
                    if 'customConfig' in params and 'tools' in params['customConfig']:
                        del params['customConfig']['tools']
                    if params["configuration"].get('conversation'):
                        del params["configuration"]['conversation']
                    model_response_content = result.get('historyParams').get('message')
                    # custom config for the rich text
                    params['customConfig']['response_type'] = {"type": "json_object"}
                    params['customConfig']['max_tokens'] = modelConfig['max_tokens']['max']
                    obj = await create_service_handler(params,service)
                    newresult = await obj.execute()
                    tokens = obj.calculate_usage(newresult["modelResponse"])
                    if service == "anthropic":
                        _.set_(result['usage'], "totalTokens", _.get(result['usage'], "totalTokens") + tokens['totalTokens'])
                        _.set_(result['usage'], "inputTokens", _.get(result['usage'], "inputTokens") + tokens['inputTokens'])
                        _.set_(result['usage'], "outputTokens", _.get(result['usage'], "outputTokens") + tokens['outputTokens'])
                    elif service == 'openai' or service == 'groq':
                        _.set_(result['usage'], "totalTokens", _.get(result['usage'], "totalTokens") + tokens['totalTokens'])
                        _.set_(result['usage'], "inputTokens", _.get(result['usage'], "inputTokens") + tokens['inputTokens'])
                        _.set_(result['usage'], "outputTokens", _.get(result['usage'], "outputTokens") + tokens['outputTokens'])
                        _.set_(result['usage'], "expectedCost", _.get(result['usage'], "expectedCost") + tokens['expectedCost'])
                    _.set_(result['modelResponse'], modelOutputConfig['message'], _.get(newresult['modelResponse'], modelOutputConfig['message']))
                    newresult['historyParams']['tools_call_data'] = result['historyParams']['tools_call_data']
                    result['historyParams'] = deepcopy(newresult.get('historyParams',{}))
                    result['historyParams']['message'] = model_response_content
                    result['historyParams']['chatbot_message'] = newresult['historyParams']['message']
                    result['historyParams']['user'] = user
                    result['historyParams']['tools'] = tools
                except Exception as e:
                    print(f"error in chatbot : {e}")
                    raise RuntimeError(f"error in chatbot : {e}")
                
        if version == 2:
            result['modelResponse'] = await Response_formatter(result["modelResponse"],service, result["historyParams"].get('tools',{}))

        latency = {
            "over_all_time" : timer.stop("Api total time") or "",
            "model_execution_time": sum(execution_time_logs.values()) or "",
            "execution_time_logs" : execution_time_logs or {}
        }
        if not is_playground:
            usage.update({
                **result.get("usage", {}),
                "service": service,
                "model": model,
                "orgId": org_id,
                "latency": json.dumps(latency),
                "success": True,
                "variables": variables,
                "prompt": configuration["prompt"]
            })
            if result.get('modelResponse') and result['modelResponse'].get('data'):
                result['modelResponse']['data']['message_id'] = message_id
            # Optimize task creation and gathering
            
            tasks = [
                sendResponse(response_format, result["modelResponse"], success=True),
                metrics_service.create([usage], result["historyParams"]),
                validateResponse(final_response=result['modelResponse'],configration=configuration,bridgeId=bridge_id,message_id=message_id, org_id=org_id)
            ]
            if bridgeType:
                tasks.append(chatbot_suggestions(configuration['conversation'], response_format, result['modelResponse'], user))
            
            await asyncio.gather(*tasks, return_exceptions=True)
        return JSONResponse(status_code=200, content={"success": True, "response": result["modelResponse"]})
    except Exception as error:
        traceback.print_exc()
        if not is_playground:
            latency = {
                "over_all_time": timer.stop("Api total time") or "",
                "model_execution_time": sum(execution_time_logs.values()) or "",
                "execution_time_logs": execution_time_logs or {}
            }
            usage.update({
                **usage,
                "service": service,
                "model": model,
                "orgId": org_id,
                "latency": json.dumps(latency),
                "success": False,
                "error": str(error)
            })
            # Combine the tasks into a single asyncio.gather call
            tasks = [
                metrics_service.create([usage], {
                    "thread_id": thread_id,
                    "sub_thread_id":sub_thread_id,
                    "user": user,
                    "message": "",
                    "org_id": org_id,
                    "bridge_id": bridge_id,
                    "model": model or configuration.get("model", None),
                    "channel": 'chat',
                    "type": "error",
                    "actor": "user"
                }),
                # Only send the second response if the type is not 'default'
                sendResponse(response_format, result.get("modelResponse", str(error))) if response_format['type'] != 'default' else None,
                send_alert(data={"configuration": configuration, "error": str(error),"message_id":message_id, "bridge_id": bridge_id, "message": "Exception for the code", "org_id":org_id}),
            ]
            # Filter out None values
            await asyncio.gather(*[task for task in tasks if task is not None], return_exceptions=True)
            print("chat common error=>", error)
        raise ValueError(error)
        <|MERGE_RESOLUTION|>--- conflicted
+++ resolved
@@ -27,16 +27,11 @@
 from src.configs.serviceKeys import model_config_change
 from src.services.utils.time import Timer
 from models.mongo_connection import db
-<<<<<<< HEAD
+from src.services.commonServices.suggestion import chatbot_suggestions
 
 configurationModel = db["configurations"]
 ThreadModel = db['threads']
-=======
-from src.services.commonServices.suggestion import chatbot_suggestions
-
-configurationModel = db["configurations"]
-ThreadModel = db['Thread']
->>>>>>> 4d3bf1ee
+
 
 async def create_service_handler(params, service):
     if service == service_name['openai']:
@@ -66,13 +61,9 @@
     configuration = body.get("configuration")
     thread_id = body.get("thread_id")
     sub_thread_id = body.get('sub_thread_id')
-<<<<<<< HEAD
     is_sub_thread_id = True 
     if not sub_thread_id:
-=======
-    is_sub_thread_id = True
-    if sub_thread_id is None:
->>>>>>> 4d3bf1ee
+
         sub_thread_id = thread_id
         is_sub_thread_id = False
     org_id = state['profile'].get('org',{}).get('id','')
