--- conflicted
+++ resolved
@@ -411,12 +411,7 @@
                 "success": False,
                 "error": error_string,
             }
-<<<<<<< HEAD
-        # Send error response to playground if in playground mode
-        if parsed_data.get('is_playground') and parsed_data.get('body', {}).get('bridge_configurations', {}).get('playground_response_format'):
-=======
         if parsed_data['is_playground']:
->>>>>>> c6570937
             await sendResponse(parsed_data['body']['bridge_configurations']['playground_response_format'], error_object, success=False, variables=parsed_data.get('variables',{}))
         raise ValueError(error_object)
 
