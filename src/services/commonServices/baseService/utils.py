--- conflicted
+++ resolved
@@ -100,16 +100,10 @@
                     'description': transformed_tool['description'],
                     'parameters': {
                         'type': 'object',
-<<<<<<< HEAD
                         'properties': transform_required_params_to_required(transformed_tool.get('properties', {})),
-                        'required': transformed_tool.get('required', [])
-                    }
-=======
-                        'properties': transformed_tool.get('properties', {}),
                         'required': transformed_tool.get('required', []),
                         "additionalProperties": False,
-                    },
->>>>>>> 315fd52d
+                    }
                 }
             } for transformed_tool in configuration.get('tools', [])
         ]
@@ -238,16 +232,11 @@
 def make_code_mapping_by_service(responses, service):
     codes_mapping = {}
     names = []
-<<<<<<< HEAD
     tools_call_data = []
     match service:
         case 'openai' | 'groq':
 
             tools_call_data.extend(responses['choices'][0]['message']['tool_calls'])
-=======
-    match service:
-        case 'openai' | 'groq':
->>>>>>> 315fd52d
             for tool_call in responses['choices'][0]['message']['tool_calls']:
                 name = tool_call['function']['name']
                 error = False
@@ -266,10 +255,7 @@
                 }
                 names.append(name)
         case 'anthropic':
-<<<<<<< HEAD
             tools_call_data.extend(responses['content'][1:])
-=======
->>>>>>> 315fd52d
             for tool_call in responses['content'][1:]:  # Skip the first item
                 name = tool_call['name']
                 args = tool_call['input']
@@ -282,8 +268,4 @@
                 names.append(name)
         case _:
             return False, {}
-<<<<<<< HEAD
-    return codes_mapping, names, tools_call_data
-=======
-    return codes_mapping, names
->>>>>>> 315fd52d
+    return codes_mapping, names, tools_call_data