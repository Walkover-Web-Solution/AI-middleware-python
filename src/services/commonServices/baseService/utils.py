--- conflicted
+++ resolved
@@ -15,14 +15,6 @@
         case _:
             return False
 
-<<<<<<< HEAD
-=======
-async def fetch_axios(name):
-    api_call = await ConfigurationService.get_api_call_by_name(name)
-    axios_instance = api_call['apiCall'].get('code') or api_call['apiCall'].get('axios')  
-    is_python = api_call['apiCall'].get('is_python', False)
-    return axios_instance, is_python
->>>>>>> f6e4fc77
 
 async def axios_work_js(data, axios_function):
     try:    
