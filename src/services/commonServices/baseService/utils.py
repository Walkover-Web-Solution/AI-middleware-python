import pydash as _
import re
import httpx
import asyncio
import json 
from src.configs.constant import service_name
import pydash as _
from src.services.utils.apiservice import fetch
from fastapi import Request
import datetime
from src.controllers.rag_controller import get_text_from_vectorsQuery
import traceback

def validate_tool_call(modelOutputConfig, service, response):
    match service:
        case 'openai' | 'groq':
            return len(response.get('choices', [])[0].get('message', {}).get("tool_calls", [])) > 0
        case 'anthropic':
            return response.get('stop_reason') == 'tool_use'
        case _:
            return False

async def axios_work(data, function_payload):
    try:    
        response,rs_headers = await fetch(function_payload.get("url"),"POST",function_payload.get("headers",{}),None,data) # required is not send then it will still hit the curl
        return {
            'response': response,
            'metadata':{
                'flowHitId': rs_headers.get('flowHitId'),
            },
            'status': 1
        }
        
    except Exception as err:
        print("Error calling function=>",function_payload.get("url"),  err)
        return {
            'response': str(err),
            'metadata':{
                'error': str(err),
            },
            'status': 0
        }

# [?] won't work for the case addess.name[0]
def get_nested_value(dictionary, key_path):
    keys = key_path.split('.')
    for key in keys:
        if isinstance(dictionary, dict) and key in dictionary:
            dictionary = dictionary[key]
        else:
            return None
    return dictionary

# https://docs.google.com/document/d/1WkXnaeAhTUdAfo62SQL0WASoLw-wB9RD9N-IeUXw49Y/edit?tab=t.0 => to see the variables example
def transform_required_params_to_required(properties, variables={}, variables_path={}, function_name=None, parent_key=None, parentValue=None):
    if not isinstance(properties, dict):
        return properties
    transformed_properties = properties.copy()
<<<<<<< HEAD
    if properties.get('type') == 'array':
        transformed_properties[key]['items'] = transform_required_params_to_required( items.get('items', {}), variables, variables_path, function_name, key, value)
        return transformed_properties
=======
    if properties.get('type') == 'array' or properties.get('type') == 'object':
        return {'items':properties}
>>>>>>> a9f4c3b2
    for key, value in properties.items():
        if value.get('required_params') is not None:
            transformed_properties[key]['required'] = value.pop('required_params')
        key_to_find = f"{parent_key}.{key}" if parent_key else key
        if variables_path is not None and variables_path.get(function_name) and key_to_find in variables_path[function_name]:
            variable_path_value = variables_path[function_name][key_to_find]
            if_variable_has_value = get_nested_value(variables, variable_path_value)
            if if_variable_has_value:
                del transformed_properties[key]
                if parentValue and 'required' in parentValue and key in parentValue['required']:
                    parentValue['required'].remove(key)
                continue
        for prop_key in ['parameter', 'properties']:
            if prop_key in value:
                transformed_properties[key]['properties'] = transform_required_params_to_required(value.pop(prop_key), variables, variables_path, function_name, key, value)
                break
        else:
            items = value.get('items', {})
            item_type = items.get('type')
            if item_type == 'object':
                nextedObject = {'properties': transform_required_params_to_required( items.get('properties', {}), variables, variables_path, function_name, key, value)}
                nextedObject = {**nextedObject, "required": items.get('required', []), "type": item_type}
                transformed_properties[key]['items'] = nextedObject
            elif item_type == 'array':
                transformed_properties[key]['items'] = transform_required_params_to_required( items.get('items', {}), variables, variables_path, function_name, key, value)
                transformed_properties[key]['items']['type'] = 'array'
    return transformed_properties

def tool_call_formatter(configuration: dict, service: str, variables: dict, variables_path: dict) -> dict:
    if service == service_name['openai']:
        data_to_send =  [
            {
                'type': 'function',
                'function': {
                    'name': transformed_tool['name'],
                    # "strict": True,
                    'description': transformed_tool['description'],
                    'parameters': {
                        'type': 'object',
                        'properties': transform_required_params_to_required(transformed_tool.get('properties', {}), variables=variables, variables_path=variables_path, function_name=transformed_tool['name'], parentValue={'required': transformed_tool.get('required', [])}),
                        'required': transformed_tool.get('required', []),
                        # "additionalProperties": False,
                    }
                }
            } for transformed_tool in configuration.get('tools', [])
        ]
        return data_to_send
    elif service == service_name['anthropic']:
        return  [
            {
                'name': transformed_tool['name'],
                'description': transformed_tool['description'],
                'input_schema': {
                    "type": "object",
                    'properties': transform_required_params_to_required(transformed_tool.get('properties', {}), variables=variables, variables_path=variables_path, function_name=transformed_tool['name'], parentValue={'required': transformed_tool.get('required', [])}),
                    'required': transformed_tool.get('required', [])
                }
            } for transformed_tool in configuration.get('tools', [])
        ]
    elif service == service_name['groq']:
        return [
            {
            "type": "function",
            "function": {
                "name": transformed_tool['name'],
                "description": transformed_tool['description'],
                "parameters": {
                    "type": "object",
                    "properties": transform_required_params_to_required(transformed_tool.get('properties', {}), variables=variables, variables_path=variables_path, function_name=transformed_tool['name'], parentValue={'required': transformed_tool.get('required', [])}),
                    "required": transformed_tool.get('required', []),
                },
                    },
            } for transformed_tool in configuration.get('tools', [])
        ]

async def send_request(url, data, method, headers):
    try:
        return await fetch(url,method,headers,None, data)
    except Exception as e:
        print('Unexpected error:',url, e)
        return {'error': 'Unexpected error', 'details': str(e)}
    
async def send_message(cred, data ):
    try:
        response = await fetch(
            f"https://api.rtlayer.com/message?apiKey={cred['apikey']}","POST",None,None,
            {
                **cred,
                'message': json.dumps(data)
            }
        )
        return response
    except httpx.RequestError as error:
        print('send message error=>', error)
    except Exception as e:
        print('Unexpected error=>', e)


async def sendResponse(response_format, data, success = False, variables={}):
    data_to_send = {
        'response' if success else 'error': data,
        'success': success
    }
    try:
        match response_format['type']:
            case 'RTLayer' : 
                return await send_message(cred = response_format['cred'], data=data_to_send)
            case 'webhook':
                data_to_send['variables'] = variables
                return await send_request(**response_format['cred'], method='POST', data=data_to_send)
    except Exception as e:
        print("error sending request", e)

async def process_data_and_run_tools(codes_mapping, tool_id_and_name_mapping, org_id):
    try:
        responses = []
        tool_call_logs = {**codes_mapping} 

        # Prepare tasks for async execution
        tasks = []

        for tool_call_key, tool in codes_mapping.items():
            name = tool['name']

            # Get corresponding function code mapping
            tool_mapping = {} if tool_id_and_name_mapping[name] else {"error": True, "response": "Wrong Function name"}
            tool_data = {**tool, **tool_mapping}

            if not tool_data.get("response"):
                # if function is present in db/NO response, create task for async processing
                if tool_id_and_name_mapping[name].get('type') != 'RAG':
                    task = axios_work(tool_data.get("args"), tool_id_and_name_mapping[name])
                else:
                    task = get_text_from_vectorsQuery({**tool_data.get("args"), "org_id":org_id}) 
                tasks.append((tool_call_key, tool_data, task))
            else:
                # If function is not present in db/response exists, append to responses
                responses.append({
                    'tool_call_id': tool_call_key,
                    'role': 'tool',
                    'name': tool['name'],
                    'content': json.dumps(tool_data['response'])
                })
                # Update tool_call_logs with existing response
                tool_call_logs[tool_call_key] = {**tool, "response": tool_data['response']}

        # Execute all tasks concurrently if any exist
        if tasks:
            task_results = await asyncio.gather(
                *[task[2] for task in tasks], return_exceptions=True
            ) # return_exceptions use for the handle the error occurs from the task

            # Process each result
            for i, (tool_call_key, tool_data, _) in enumerate(tasks):
                result = task_results[i]

                # Handle any exceptions or errors
                if isinstance(result, Exception):
                    response = {"error": "Error during async task execution", "details": str(result)}
                elif tool_data.get('error'):
                    response = {"error":"Args / Input is not proper JSON"}
                else:
                    response = result

                # Append formatted response
                responses.append({
                    'tool_call_id': tool_call_key,  # Replacing with tool_call_key
                    'role': 'tool',
                    'name': tool_data['name'],
                    'content': json.dumps(response)
                })

                # Update tool_call_logs with the response
                tool_call_logs[tool_call_key] = {**tool_data, **response, "id": tool_id_and_name_mapping[tool_data['name']].get("name")}

        # Create mapping by tool_call_id (now tool_call_key) for return
        mapping = {resp['tool_call_id']: resp for resp in responses}

        return responses, mapping, tool_call_logs

    except Exception as error:
        print(f"Error in process_data_and_run_tools: {error}")
        traceback.print_exc()
        raise error
  


def make_code_mapping_by_service(responses, service):
    codes_mapping = {}
    match service:
        case 'openai' | 'groq':

            for tool_call in responses['choices'][0]['message']['tool_calls']:
                name = tool_call['function']['name']
                error = False
                try:
                    args = json.loads(tool_call['function']['arguments'])
                except json.JSONDecodeError:
                    args = {
                        "error": tool_call['function']['arguments']
                    }
                    error = True
                codes_mapping[tool_call["id"]] = {
                    'name': name,
                    'args': args,
                    "error": error
                }
        case 'anthropic':
            for tool_call in responses['content'][1:]:  # Skip the first item
                name = tool_call['name']
                args = tool_call['input']
                codes_mapping[tool_call["id"]] = {
                    'name': name,
                    'args': args,
                    "error": False
                }
        case _:
            return False, {}
    return codes_mapping
    
def convert_datetime(obj):
    """Recursively convert datetime objects in a dictionary or list to ISO format strings."""
    if isinstance(obj, dict):
        return {k: convert_datetime(v) for k, v in obj.items()}
    elif isinstance(obj, list):
        return [convert_datetime(item) for item in obj]
    elif isinstance(obj, datetime.datetime):
        return obj.isoformat()  # Convert datetime to ISO format string
    else:
        return obj

async def make_request_data(request: Request):
    body = await request.json()
    state_data = {}
    path_params = {}
    
    attributes = ['is_playground', 'version', 'profile']
    for attr in attributes:
        if hasattr(request.state, attr):
            state_data[attr] = getattr(request.state, attr)
    
    if hasattr(request.state, 'timer'):
        state_data['timer'] = request.state.timer
        
    if hasattr(request, 'path_params'):
        path_params = request.path_params
        
    body = convert_datetime(body)
    state_data = convert_datetime(state_data)
        
    result = {
        'body': body,
        'state': state_data,
        'path_params': path_params
    }
    return result

def makeFunctionName(name):
    return re.sub(r'[^a-zA-Z0-9_-]', '', name)<|MERGE_RESOLUTION|>--- conflicted
+++ resolved
@@ -56,14 +56,8 @@
     if not isinstance(properties, dict):
         return properties
     transformed_properties = properties.copy()
-<<<<<<< HEAD
-    if properties.get('type') == 'array':
-        transformed_properties[key]['items'] = transform_required_params_to_required( items.get('items', {}), variables, variables_path, function_name, key, value)
-        return transformed_properties
-=======
     if properties.get('type') == 'array' or properties.get('type') == 'object':
         return {'items':properties}
->>>>>>> a9f4c3b2
     for key, value in properties.items():
         if value.get('required_params') is not None:
             transformed_properties[key]['required'] = value.pop('required_params')
