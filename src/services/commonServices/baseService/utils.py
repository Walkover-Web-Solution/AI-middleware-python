--- conflicted
+++ resolved
@@ -111,8 +111,8 @@
         return response
     except httpx.RequestError as error:
         print('send message error=>', error)
-<<<<<<< HEAD
-
+    except Exception as e:
+        print('Unexpected error=>', e)
 
 
 async def sendResponse(response_format, data, success = False):
@@ -126,7 +126,3 @@
             return await send_message(cred = response_format['cred'], data=data_to_send)
         case 'webhook':
             return await send_request(**response_format['cred'], method='POST', data=data_to_send)
-=======
-    except Exception as e:
-        print('Unexpected error=>', e)
->>>>>>> 8d53beb9
