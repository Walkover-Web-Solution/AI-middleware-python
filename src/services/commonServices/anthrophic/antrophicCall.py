--- conflicted
+++ resolved
@@ -45,12 +45,8 @@
         response = await Response_formatter(modelResponse, service_name['anthropic'], tools, self.type, self.image_data)
         if not self.playground:
             historyParams = self.prepare_history_params(response, modelResponse, tools)
-<<<<<<< HEAD
         # Add transfer_agent_config to return if transfer was detected
-        result = {'success': True, 'modelResponse': modelResponse, 'historyParams': historyParams, 'usage': usage, 'response': response}
+        result = {'success': True, 'modelResponse': modelResponse, 'historyParams': historyParams, 'response': response}
         if functionCallRes.get('transfer_agent_config'):
             result['transfer_agent_config'] = functionCallRes['transfer_agent_config']
-        return result
-=======
-        return {'success': True, 'modelResponse': modelResponse, 'historyParams': historyParams, 'response': response }
->>>>>>> a54b9c28
+        return result