--- conflicted
+++ resolved
@@ -4,44 +4,6 @@
 from src.configs.constant import bridge_ids
 from src.services.utils.ai_call_util import call_ai_middleware
 from globals import *
-<<<<<<< HEAD
-=======
-import json
-
-async def duplicate_bridge(request : Request):
-    try:
-        body = await request.json()
-        org_id = request.state.profile.get("org",{}).get("id","")
-        bridge_id = body.get('bridge_id')
-        result = await get_bridges(bridge_id, org_id)
-        bridge = result.get('bridges')
-        timestamp = datetime.now(timezone.utc).strftime('%d%H%S')
-        name = bridge.get('name')
-        new_name = f"{name}_{timestamp}"
-        slugname = bridge.get('slugName')
-        new_slugName = f"{slugname}_{timestamp}"
-        # new_created_at = datetime.now(timezone.utc)
-        res = await duplicate_create_bridges({
-            "org_id": bridge.get('org_id'),
-            "service": bridge.get('service'),
-            "bridgeType": bridge.get('bridgeType'),
-            "name": new_name,
-            "configuration": bridge.get('configuration'),
-            "apikey": bridge.get('apikey'),
-            "slugName": new_slugName,
-            "function_ids": bridge.get('function_ids'),
-            "actions": bridge.get('actions',{}),
-            "apikey_object_id": bridge.get('apikey_object_id',""),
-        })
-        return JSONResponse(status_code=200, content={
-            "success": True,
-            "message": "Bridge duplicated successfully",
-            "result" : json.loads(json.dumps(res, default=str))
-
-        })
-    except Exception as e:
-        return {'error': str(e)}
->>>>>>> a8aa1f23
     
 
 async def optimize_prompt_controller(request : Request, bridge_id: str):
@@ -91,10 +53,6 @@
             
     except Exception as err:
         logger.error("Error calling function generate_summary =>", err)
-<<<<<<< HEAD
-
-=======
->>>>>>> a8aa1f23
 async def function_agrs_using_ai(request):
     try:
         body = await request.json()
