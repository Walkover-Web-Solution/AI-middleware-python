--- conflicted
+++ resolved
@@ -1,10 +1,6 @@
 from models.mongo_connection import db
 configurationModel = db["configurations"]
-<<<<<<< HEAD
-from src.services.utils.testcase_utils import add_prompt_and_conversations, make_json_serializable
-=======
-from src.services.utils.testcase_utils import add_prompt_and_conversations, MakeConversationsAsPerService
->>>>>>> 07d82691
+from src.services.utils.testcase_utils import add_prompt_and_conversations, make_json_serializable, make_conversations_as_per_service
 from src.services.commonServices.openAI.runModel import openai_test_model
 from src.services.commonServices.anthrophic.antrophicModelRun import anthropic_test_model
 from src.services.commonServices.groq.groqModelRun import groq_test_model
@@ -23,6 +19,7 @@
 from src.services.utils.nlp import compute_cosine_similarity
 import json
 from src.services.utils.ai_call_util import call_ai_middleware
+from src.services.utils.ai_middleware_format import Response_formatter
 
 
 
@@ -39,13 +36,10 @@
                 result = await groq_test_model(custom_config, apikey)  
             case 'anthropic' : 
                 result = await anthropic_test_model(custom_config, apikey)   
+                
+        return result['response']
 
-        if not validate_tool_call(model_output_config, parsed_data['service'], result['response']):
-            return None
-        
-        tool_call_response, function_list  = make_code_mapping_by_service(result['response'], parsed_data['service'])
-        tool_call_response = list(tool_call_response.values())
-        return tool_call_response
+
     except Exception as error:
         traceback.print_exc()
         return False
@@ -64,37 +58,15 @@
         model_config['configuration'], custom_config, parsed_data['service']
     )
     
-<<<<<<< HEAD
     tasks = [
         run_testcase_for_tools(testcase, parsed_data, function_names, custom_config, model_output_config)
-        if testcase['type'] == 'function'
-        else run_testcase_for_response(testcase, parsed_data, chat)
+        # if testcase['type'] == 'function'
+        # else run_testcase_for_response(testcase, parsed_data, chat)
         for testcase in testcases_data
     ]
     result = await asyncio.gather(*tasks)
+    expected_answers = [extract_tool_response(res, model_output_config, parsed_data['service']) if testcase['type'] == 'function' else await extract_response(res, parsed_data['service']) for res, testcase in zip(result, testcases_data )]
     data_to_insert = [{
-=======
-    tasks = [run_testcase_for_tools(testcase, parsed_data, function_names, custom_config, model_output_config) for testcase in testcases_data if testcase['type'] == 'function']         
-    tasks1 = [run_testcase_for_response(testcase, parsed_data, custom_config, model_output_config, chat) for testcase in testcases_data if testcase['type'] == 'response']         
-    result = await asyncio.gather(*tasks, *tasks1)
-    response = {str(testcase['_id']) : { 'result': testcase_result } for testcase, testcase_result in zip(testcases_data, result)}
-    to_insert = list(chain.from_iterable(item.values() for item in result))
-    print(to_insert)
-    await create_testcases_history(to_insert)
-    return response
-
-
-async def run_testcase_for_response(testcase_data, parsed_data, given_custom_config, model_output_config, chat):
-        
-    timer = Timer()
-    timer.start()
-    parsed_data['configuration']['conversation'] = MakeConversationsAsPerService(testcase_data['conversation'][:-1], parsed_data['service'])
-    result = await chat({'body': { **parsed_data, 'user' : testcase_data['conversation'][-1]['content']}, 'path_params': { 'bridge_id': parsed_data['version_id'] }, 'state': {'is_playground': True, 'timer' : timer.getTime() , 'version': 2}}) 
-    response = json.loads(result.__dict__['body'].decode('utf-8'))['response']['data']['content']
-    
-    testcase_result = {    
-        str(testcase_data['_id']): {
->>>>>>> 07d82691
             'bridge_id' : parsed_data['bridge_id'], 
             'version_id' : parsed_data['version_id'],
             'created_at' : datetime.now().isoformat(), 
@@ -105,19 +77,34 @@
             }, 
             'model_output' : test_result, 
             'score' : await compare_result(testcase_data['expected']['response' if testcase_data['type'] == 'response' else 'tool_calls'], test_result, testcase_data['matching_type'], testcase_data['type'])
-    } for testcase_data, test_result in zip(testcases_data, result)]
-    
-    print("data to insert", "something", data_to_insert)
+    } for testcase_data, test_result in zip(testcases_data, expected_answers)]
     
     response = {str(testcase['_id']) : { **make_json_serializable(testcase), **{'result': testcase_result} } for testcase, testcase_result in zip(testcases_data, data_to_insert) }
     await create_testcases_history(data_to_insert)
     return response
 
 
+def extract_tool_response(response, model_output_config, service):
+    if not validate_tool_call(model_output_config, service, response):
+        return None
+        
+    tool_call_response, function_list  = make_code_mapping_by_service(response, service)
+    tool_call_response = list(tool_call_response.values())
+    return tool_call_response
+
+async def extract_response(response, service):
+    if not response : 
+        return ''
+    response = await Response_formatter(response = response, service = service)
+    # response = json.loads(response.__dict__[' body'].decode('utf-8'))['response']['data']['content']
+    
+    return response['data'].get('content', '')
+
 async def run_testcase_for_response(testcase_data, parsed_data, chat):
     timer = Timer()
     timer.start()
     parsed_data['configuration']['conversation'] = testcase_data['conversation'][:-1]
+    parsed_data['configuration']['conversation'] = make_conversations_as_per_service(testcase_data['conversation'][:-1], parsed_data['service'])
     result = await chat({'body': { **parsed_data, 'user' : testcase_data['conversation'][-1]['content']}, 'path_params': { 'bridge_id': parsed_data['version_id'] }, 'state': {'is_playground': True, 'timer' : timer.getTime() , 'version': 2}}) 
     response = json.loads(result.__dict__['body'].decode('utf-8'))['response']['data']['content']
     return response
