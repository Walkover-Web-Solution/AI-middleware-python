import json
from .baseService.utils import sendResponse
from src.services.commonServices.createConversations import ConversationService
import uuid
from ..utils.ai_call_util import call_ai_middleware
from src.configs.constant import bridge_ids
from globals import *

async def chatbot_suggestions(response_format, assistant, user, bridge_summary, thread_id, sub_thread_id, configuration):
    try:
        prompt_summary = bridge_summary
        prompt = configuration['prompt']
<<<<<<< HEAD
        conversation = ConversationService.createOpenAiConversation(configuration.get('conversation',{}), None, None).get('messages', [])
=======
        conversation = ConversationService.createOpenAiConversation(configuration.get('conversation',{}), None, []).get('messages', [])
>>>>>>> beedf24f
        if conversation is None:
            conversation = []
        conversation.extend([{"role": "user", "content": user}, {"role": "assistant", "content": assistant.get('data', '').get('content')}])
        final_prompt = prompt_summary if prompt_summary is not None else prompt
        random_id = str(uuid.uuid4())
        message = f'Generate suggestions based on the user conversations. \n **User Conversations**: {conversation[-2:]}'
        variables = {'prompt_summary': final_prompt}
        thread_id = f"{thread_id or random_id}-{sub_thread_id or random_id}"
        result = await call_ai_middleware(message, bridge_id = bridge_ids['chatbot_suggestions'], variables = variables, thread_id = thread_id)
        response = {
            'data' : {
                'suggestions' : result['suggestions']
            }
        }
        await sendResponse(response_format,response, success=True)
            
    except Exception as err:
        logger.error(f'Error calling function chatbot_suggestions =>, {str(err)}')
    <|MERGE_RESOLUTION|>--- conflicted
+++ resolved
@@ -10,11 +10,7 @@
     try:
         prompt_summary = bridge_summary
         prompt = configuration['prompt']
-<<<<<<< HEAD
-        conversation = ConversationService.createOpenAiConversation(configuration.get('conversation',{}), None, None).get('messages', [])
-=======
         conversation = ConversationService.createOpenAiConversation(configuration.get('conversation',{}), None, []).get('messages', [])
->>>>>>> beedf24f
         if conversation is None:
             conversation = []
         conversation.extend([{"role": "user", "content": user}, {"role": "assistant", "content": assistant.get('data', '').get('content')}])
