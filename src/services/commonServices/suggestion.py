--- conflicted
+++ resolved
@@ -11,11 +11,7 @@
     try:
         prompt_summary = bridge_summary
         prompt = configuration['prompt']
-<<<<<<< HEAD
-        conversation = ConversationService.createOpenAiConversation(configuration.get('conversation',{}), None, None).get('messages', [])
-=======
         conversation = ConversationService.createOpenAiConversation(configuration.get('conversation',{}), None, []).get('messages', [])
->>>>>>> 7e498315
         if conversation is None:
             conversation = []
         conversation.extend([{"role": "user", "content": user}, {"role": "assistant", "content": assistant.get('data', '').get('content')}])
