--- conflicted
+++ resolved
@@ -1,15 +1,17 @@
 from .apiservice import fetch
 import json
 
-<<<<<<< HEAD
-async def call_ai_middleware(user, bridge_id, variables = None, configuration = None, response_type = None, thread_id = None):
+async def call_ai_middleware(user, bridge_id, variables = {}, configuration = None, response_type = None, thread_id = None):
     request_body = {
-        "configuration": configuration,
         "user": user,
         "bridge_id": bridge_id,
-        "response_type": response_type,
         "variables": variables
     }
+    if response_type is not None:
+        request_body["response_type"] = response_type
+    
+    if configuration is not None:
+        request_body["configuration"] = configuration
     
     if thread_id is not None:
         request_body["thread_id"] = thread_id
@@ -26,41 +28,7 @@
     )
     if not response.get('success', True):
         raise Exception(response.get('message', 'Unknown error'))
-    return response.get('response', {}).get('data', {}).get('content', "")
-=======
-async def call_ai_middleware(user, bridge_id, variables = {}, configuration = None, response_type = None, thread_id = None):
-    try:
-        request_body = {
-            "user": user,
-            "bridge_id": bridge_id,
-            "variables": variables
-        }
-        if response_type is not None:
-            request_body["response_type"] = response_type
-        
-        if configuration is not None:
-            request_body["configuration"] = configuration
-        
-        if thread_id is not None:
-            request_body["thread_id"] = thread_id
-        
-        response, rs_headers = await fetch(
-            f"https://api.gtwy.ai/api/v2/model/chat/completion",
-            "POST",
-            {
-                "pauthkey": "1b13a7a038ce616635899a239771044c",
-                "Content-Type": "application/json"
-            },
-            None,
-            request_body
-        )
-        if not response.get('success', True):
-            raise Exception(response.get('message', 'Unknown error'))
-        result = response.get('response', {}).get('data', {}).get('content', "")
-        if response_type is None:
-            result = json.loads(result)
-        return result
-    except Exception as err:
-        print("Error calling function=>", err)
-        raise err
->>>>>>> d32980b2
+    result = response.get('response', {}).get('data', {}).get('content', "")
+    if response_type is None:
+        result = json.loads(result)
+    return result