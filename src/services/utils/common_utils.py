import json
import uuid
from typing import Any, Dict
from src.services.utils.time import Timer
from src.configs.modelConfiguration import ModelsConfig
from src.services.commonServices.baseService.utils import axios_work
from src.services.utils.apiservice import fetch
from src.configs.serviceKeys import model_config_change
from ...controllers.conversationController import getThread
from src.services.utils.token_calculation import TokenCalculator
import src.db_services.ConfigurationServices as ConfigurationService
from .helper import Helper
from config import Config
import pydash as _
import asyncio
from ..commonServices.baseService.utils import sendResponse
from ...db_services import metrics_service as metrics_service
from ..utils.ai_middleware_format import validateResponse
from ..utils.gpt_memory import handle_gpt_memory
<<<<<<< HEAD
from datetime import datetime, timedelta, timezone
from src.services.commonServices.suggestion import chatbot_suggestions
from src.services.cache_service import find_in_cache, store_in_cache
=======
from datetime import datetime
from src.services.commonServices.suggestion import chatbot_suggestions
>>>>>>> f884b2ac

def parse_request_body(request_body):
    body = request_body.get('body', {})
    state = request_body.get('state', {})
    path_params = request_body.get('path_params', {})
    
    return {
        "body": body,
        "state": state,
        "path_params": path_params,
        "apikey": body.get("apikey"),
        "bridge_id": path_params.get('bridge_id') or body.get("bridge_id"),
        "configuration": body.get("configuration", {}),
        "thread_id": body.get("thread_id"),
        "sub_thread_id": body.get('sub_thread_id') or body.get("thread_id"),
        "org_id": state.get('profile', {}).get('org', {}).get('id', ''),
        "user": body.get("user"),
        "tools": body.get("configuration", {}).get('tools'),
        "service": body.get("service"),
        "variables": body.get("variables") or {},
        "bridgeType": body.get('chatbot'),
        "template": body.get('template'),
        "response_format": body.get("configuration", {}).get("response_format"),
        "response_type": body.get("configuration", {}).get("response_type"),
        "model": body.get("configuration", {}).get('model'),
        "is_playground": state.get('is_playground', False),
        "bridge": body.get('bridge'),
        "pre_tools": body.get('pre_tools'),
        "version": state.get('version'),
        "fine_tune_model": body.get("configuration", {}).get('fine_tune_model', {}).get('current_model', {}),
        "is_rich_text": body.get("configuration", {}).get('is_rich_text', True),
        "actions": body.get('actions', {}),
        "user_reference": body.get("user_reference", ""),
        "variables_path": body.get('variables_path') or {},
        "tool_id_and_name_mapping": body.get("tool_id_and_name_mapping"),
        "suggest": body.get('suggest', False),
        "message_id": str(uuid.uuid1()),
        "reasoning_model": body.get("configuration", {}).get('model') in {'o1-preview', 'o1-mini'},
        "gpt_memory": body.get('gpt_memory'),
        "version_id": body.get('version_id'),
        "gpt_memory_context": body.get('gpt_memory_context'),
        "usage" : {},
        "type" : body.get('configuration',{}).get('type'),
        "apikey_object_id" : body.get('apikey_object_id'),
        "images" : body.get('images'),
        "tool_call_count": body.get('tool_call_count'),
        "tokens" : {},
        "memory" : "",
<<<<<<< HEAD
        "bridge_summary" : body.get('bridge_summary'),
        "batch" : body.get('batch') or [],
        "batch_webhook" : body.get('webhook')
=======
        "bridge_summary" : body.get('bridge_summary')

>>>>>>> f884b2ac
    }



def add_default_template(prompt):
    prompt += ' \ncurrent_time_and_date : {{current_time_and_date}}'
    return prompt

def initialize_timer(state: Dict[str, Any]) -> Timer:
    timer_obj = Timer()
    timer_obj.defaultStart(state.get('timer', []))
    return timer_obj

async def load_model_configuration(model, configuration):
    modelname = model.replace("-", "_").replace(".", "_")
    modelfunc = getattr(ModelsConfig, modelname, None)
    if not modelfunc:
        raise ValueError(f"Model {model} not found in ModelsConfig.")
    
    model_obj = modelfunc()
    model_config = model_obj['configuration']
    model_output_config = model_obj['outputConfig']
    
    custom_config = {}
    for key, config in model_config.items():
        if key == 'type':
            continue
        if config["level"] == 2 or key in configuration:
            custom_config[key] = configuration.get(key, config["default"])
    
    return model_obj, custom_config, model_output_config

async def handle_fine_tune_model(parsed_data, custom_config):
    if parsed_data['configuration']['type'] == 'chat' and parsed_data['fine_tune_model'] and \
       parsed_data['model'] in {'gpt-4o-mini-2024-07-18', 'gpt-4o-2024-08-06', 'gpt-4-0613'}:
        custom_config['model'] = parsed_data['fine_tune_model']

async def handle_pre_tools(parsed_data):
    if parsed_data['pre_tools']:
        parsed_data['pre_tools']['args']['user'] = parsed_data['user']
        pre_function_response = await axios_work(
            parsed_data['pre_tools'].get('args', {}),
            {
                "url":f"https://flow.sokt.io/func/{parsed_data['pre_tools'].get('name')}"
            }
        )
        if pre_function_response.get('status') == 0:
            parsed_data['variables']['pre_function'] = f"Error while calling prefunction. Error message: {pre_function_response.get('response')}"
        else:
            parsed_data['variables']['pre_function'] = pre_function_response.get('response')

async def manage_threads(parsed_data):
    thread_id = parsed_data['thread_id']
    sub_thread_id = parsed_data['sub_thread_id']
    bridge_id = parsed_data['bridge_id']
    bridge_type = parsed_data['bridgeType']
    org_id = parsed_data['org_id']
    
    if thread_id:
        thread_id = thread_id.strip()
        result = await getThread(thread_id, sub_thread_id, org_id, bridge_id, bridge_type)
        if result["success"]:
            parsed_data['configuration']["conversation"] = result.get("data", [])
    else:
        thread_id = str(uuid.uuid1())
        sub_thread_id = thread_id
        parsed_data['gpt_memory'] = False
        result = {"success": True}
    
    return {
        "thread_id": thread_id,
        "sub_thread_id": sub_thread_id,
        "result": result
    }

async def prepare_prompt(parsed_data, thread_info, model_config, custom_config):
    configuration = parsed_data['configuration']
    variables = parsed_data['variables']
    template = parsed_data['template']
    bridge_type = parsed_data['bridgeType']
    suggest = parsed_data['suggest']
    gpt_memory = parsed_data['gpt_memory']
    memory = None
    
    if configuration['type'] == 'chat' or configuration['type'] == 'reasoning':
        id = f"{thread_info['thread_id']}_{parsed_data.get('version_id') or parsed_data.get('bridge_id')}"
        parsed_data['id'] = id
        if gpt_memory:
            response, _ = await fetch("https://flow.sokt.io/func/scriCJLHynCG", "POST", None, None, {"threadID": id})
            if isinstance(response, str):
                memory = response
                parsed_data['memory'] = memory
        configuration['prompt'], missing_vars = Helper.replace_variables_in_prompt(configuration['prompt'], variables)
        
        if template:
            system_prompt = template
            configuration['prompt'], missing_vars = Helper.replace_variables_in_prompt(
                system_prompt, {"system_prompt": configuration['prompt'], **variables}
            )
        
        if bridge_type and model_config.get('response_type') and suggest:
            template_content = (await ConfigurationService.get_template_by_id(Config.CHATBOT_OPTIONS_TEMPLATE_ID)).get('template', '')
            configuration['prompt'], missing_vars = Helper.replace_variables_in_prompt(
                template_content, {"system_prompt": configuration['prompt']}
            )
            custom_config['response_type'] = {"type": "json_object"}
        
        if not parsed_data['is_playground'] and bridge_type is None and model_config.get('response_type'):
            res = parsed_data['body'].get('response_type') or parsed_data['body'].get('configuration',{}).get('response_type',{"type": 'json_object'})
            match res:
                case "default":
                    custom_config['response_type'] = {"type": 'json_object'}
                case "text":
                    custom_config['response_type'] = {"type": 'text'}
                case _:
                    custom_config['response_type'] = res
        if parsed_data['bridge_summary']is not None:
            parsed_data['bridge_summary'], missing_vars = Helper.replace_variables_in_prompt(parsed_data['bridge_summary'], variables)
        
        return memory, missing_vars
    
    return memory, []

async def configure_custom_settings(model_configuration, custom_config, service):
    return await model_config_change(model_configuration, custom_config, service)

def build_service_params(parsed_data, custom_config, model_output_config, thread_info, timer, memory):
    token_calculator = {}
    if not parsed_data['is_playground']:
        token_calculator = TokenCalculator(parsed_data['service'], model_output_config)
    
    return {
        "customConfig": custom_config,
        "configuration": parsed_data['configuration'],
        "apikey": parsed_data['apikey'],
        "variables": parsed_data['variables'],
        "user": parsed_data['user'],
        "tools": parsed_data['tools'],
        "org_id": parsed_data['org_id'],
        "bridge_id": parsed_data['bridge_id'],
        "bridge": parsed_data['bridge'],
        "thread_id": thread_info['thread_id'],
        "sub_thread_id": thread_info['sub_thread_id'],
        "model": parsed_data['model'],
        "service": parsed_data['service'],
        "modelOutputConfig": model_output_config,
        "playground": parsed_data['is_playground'],
        "template": parsed_data['template'],
        "response_format": parsed_data['response_format'],
        "execution_time_logs": {},
        "timer": timer,
        "variables_path": parsed_data['variables_path'],
        "message_id": parsed_data['message_id'],
        "bridgeType": parsed_data['bridgeType'],
        "tool_id_and_name_mapping": parsed_data["tool_id_and_name_mapping"],
        "reasoning_model": parsed_data['reasoning_model'],
        "memory": memory,
        "type": parsed_data['configuration'].get('type'),
        "token_calculator": token_calculator,
        "apikey_object_id" : parsed_data['apikey_object_id'],
        "images" : parsed_data['images'],
        "tool_call_count": parsed_data['tool_call_count']
    }

async def process_background_tasks(parsed_data, result, params):
    tasks = [
            sendResponse(parsed_data['response_format'], result["modelResponse"], success=True, variables=parsed_data.get('variables',{})),
            metrics_service.create([parsed_data['usage']], result["historyParams"], parsed_data['version_id']),
            validateResponse(final_response=result['modelResponse'], configration=parsed_data['configuration'], bridgeId=parsed_data['bridge_id'], message_id=parsed_data['message_id'], org_id=parsed_data['org_id'])
        ]
    if parsed_data['bridgeType']:
        tasks.append(chatbot_suggestions(parsed_data['response_format'], result["modelResponse"], parsed_data, params))
    if parsed_data['gpt_memory'] and parsed_data['configuration']['type'] == 'chat':
            tasks.append(handle_gpt_memory(parsed_data['id'], parsed_data['user'], result['modelResponse'], parsed_data['memory'], parsed_data['gpt_memory_context']))
    await asyncio.gather(*tasks, return_exceptions=True)

def build_service_params_for_batch(parsed_data, custom_config, model_output_config):
    
    return {
        "customConfig": custom_config,
        "configuration": parsed_data['configuration'],
        "apikey": parsed_data['apikey'],
        "variables": parsed_data['variables'],
        "user": parsed_data['user'],
        "tools": parsed_data['tools'],
        "org_id": parsed_data['org_id'],
        "bridge_id": parsed_data['bridge_id'],
        "bridge": parsed_data['bridge'],
        "model": parsed_data['model'],
        "service": parsed_data['service'],
        "modelOutputConfig": model_output_config,
        "playground": parsed_data['is_playground'],
        "template": parsed_data['template'],
        "response_format": parsed_data['response_format'],
        "execution_time_logs": {},
        "variables_path": parsed_data['variables_path'],
        "message_id": parsed_data['message_id'],
        "bridgeType": parsed_data['bridgeType'],
        "reasoning_model": parsed_data['reasoning_model'],
        "type": parsed_data['configuration'].get('type'),
        "apikey_object_id" : parsed_data['apikey_object_id'],
        "batch" : parsed_data['batch'],
        "webhook" : parsed_data['batch_webhook']
    }


async def updateVariablesWithTimeZone(variables, org_id):
    async def getTimezoneOfOrg():
        timezone = "+5:30"
        cached_data = await find_in_cache(org_id)
        if cached_data:
            # Deserialize the cached JSON data
            cached_result = json.loads(cached_data)
            timezone =  cached_result.get('timezone')
        else:
            response, _ = await fetch(f"https://routes.msg91.com/api/{Config.PUBLIC_REFERENCEID}/getCompanies?id={org_id}", "GET", {"Authkey": Config.ADMIN_API_KEY}, None, None)
            timezone =  response.get('data', {}).get('data', [{}])[0].get('timezone')
            await store_in_cache(org_id, response.get('data', {}).get('data', [{}])[0])
        hour, minutes = timezone.split(':')
        return int(hour), int(minutes)
    if 'current_time_and_date' not in variables:
        hour, minutes = await getTimezoneOfOrg()
        current_time = datetime.now(timezone.utc)
        current_time = current_time + timedelta(hours=hour, minutes=minutes)
        variables['current_time_and_date'] = current_time.strftime("%H:%M:%S") + '_' + current_time.strftime("%Y-%m-%d")
    return variables<|MERGE_RESOLUTION|>--- conflicted
+++ resolved
@@ -17,14 +17,10 @@
 from ...db_services import metrics_service as metrics_service
 from ..utils.ai_middleware_format import validateResponse
 from ..utils.gpt_memory import handle_gpt_memory
-<<<<<<< HEAD
 from datetime import datetime, timedelta, timezone
 from src.services.commonServices.suggestion import chatbot_suggestions
 from src.services.cache_service import find_in_cache, store_in_cache
-=======
-from datetime import datetime
-from src.services.commonServices.suggestion import chatbot_suggestions
->>>>>>> f884b2ac
+
 
 def parse_request_body(request_body):
     body = request_body.get('body', {})
@@ -73,14 +69,10 @@
         "tool_call_count": body.get('tool_call_count'),
         "tokens" : {},
         "memory" : "",
-<<<<<<< HEAD
         "bridge_summary" : body.get('bridge_summary'),
         "batch" : body.get('batch') or [],
         "batch_webhook" : body.get('webhook')
-=======
-        "bridge_summary" : body.get('bridge_summary')
-
->>>>>>> f884b2ac
+
     }
 
 
