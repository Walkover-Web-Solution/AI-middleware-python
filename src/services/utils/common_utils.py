import json
import uuid
import traceback
from typing import Any, Dict
from fastapi.responses import JSONResponse
from src.services.utils.time import Timer
from src.services.commonServices.baseService.utils import axios_work
from src.services.utils.apiservice import fetch
from src.configs.serviceKeys import model_config_change
from ...controllers.conversationController import getThread
from src.services.utils.token_calculation import TokenCalculator
import src.db_services.ConfigurationServices as ConfigurationService
from .helper import Helper
from config import Config
import pydash as _
import asyncio
from datetime import datetime, timedelta, timezone
from src.services.cache_service import make_json_serializable, find_in_cache
from src.configs.model_configuration import model_config_document
from globals import *
from src.services.utils.send_error_webhook import send_error_to_webhook
from src.services.commonServices.queueService.queueLogService import sub_queue_obj
from src.services.commonServices.baseService.utils import make_request_data_and_publish_sub_queue
from src.db_services.metrics_service import create
from src.controllers.conversationController import save_sub_thread_id_and_name
from src.services.utils.ai_middleware_format import send_alert
from src.services.cache_service import find_in_cache, store_in_cache, client, REDIS_PREFIX
from ..commonServices.baseService.utils import sendResponse
from src.services.utils.rich_text_support import process_chatbot_response

def parse_request_body(request_body):
    body = request_body.get('body', {})
    state = request_body.get('state', {})
    path_params = request_body.get('path_params', {})
    
    return {
        "body": body,
        "state": state,
        "path_params": path_params,
        "apikey": body.get("apikey"),
        "bridge_id": path_params.get('bridge_id') or body.get("bridge_id"),
        "configuration": body.get("configuration", {}),
        "thread_id": body.get("thread_id"),
        "sub_thread_id": body.get('sub_thread_id') or body.get("thread_id"),
        "org_id": state.get('profile', {}).get('org', {}).get('id', '') or body.get('org_id'),
        "user": body.get("user"),
        "tools": body.get("configuration", {}).get('tools'),
        "service": body.get("service"),
        "variables": body.get("variables") or {},
        "bridgeType": body.get('chatbot'),
        "template": body.get('template'),
        "response_format": body.get("configuration", {}).get("response_format"),
        "response_type": body.get("configuration", {}).get("response_type"),
        "model": body.get("configuration", {}).get('model'),
        "is_playground": state.get('is_playground', False),
        "bridge": body.get('bridge'),
        "pre_tools": body.get('pre_tools'),
        "version": state.get('version'),
        "fine_tune_model": body.get("configuration", {}).get('fine_tune_model', {}).get('current_model', {}),
        "is_rich_text": body.get("configuration", {}).get('is_rich_text', True),
        "actions": body.get('actions', {}),
        "user_reference": body.get("user_reference", ""),
        "variables_path": body.get('variables_path') or {},
        "tool_id_and_name_mapping": body.get("tool_id_and_name_mapping"),
        "suggest": body.get('suggest', False),
        "message_id": str(uuid.uuid1()),
        "reasoning_model": body.get("configuration", {}).get('model') in {'o1-preview', 'o1-mini'},
        "gpt_memory": body.get('gpt_memory'),
        "version_id": body.get('version_id'),
        "gpt_memory_context": body.get('gpt_memory_context'),
        "usage" : {},
        "type" : body.get('configuration',{}).get('type'),
        "apikey_object_id" : body.get('apikey_object_id'),
        "images" : body.get('images'),
        "tool_call_count": body.get('tool_call_count'),
        "tokens" : {},
        "memory" : "",
        "bridge_summary" : body.get('bridge_summary'),
        "batch" : body.get('batch') or [],
        "batch_webhook" : body.get('webhook'),
        "doc_ids":body.get('ddc_ids'),
        "rag_data": body.get('rag_data'),
        "name" : body.get('name'),
        "org_name" : body.get('org_name'),
        "variables_state" : body.get('variables_state'),
        "built_in_tools" : body.get('built_in_tools') or [],
        "thread_flag" : body.get('thread_flag') or False,
        "files" : body.get('files') or [],
<<<<<<< HEAD
        "fall_back" : body.get('fall_back') or {},
=======
        "guardrails" : body.get('bridges', {}).get('guardrails') or {}
>>>>>>> 002844cf
    }



def add_default_template(prompt):
    prompt += ' \n if you need current time in any case (otherwise ignore) - {{current_time_date_and_current_identifier}}'
    return prompt

def add_user_in_varaibles(variables, user):
    variables['_user_message'] = user
    return variables

def initialize_timer(state: Dict[str, Any]) -> Timer:
    timer_obj = Timer()
    timer_obj.defaultStart(state.get('timer', []))
    return timer_obj

async def load_model_configuration(model, configuration, service):
    model_obj = model_config_document[service][model]
    if not model_obj:
        raise BadRequestException(f"Model {model} not found in ModelsConfig.")
    
    # model_obj = modelfunc()
    model_config = model_obj['configuration']
    model_output_config = model_obj['outputConfig']
    
    custom_config = {}
    for key, config in model_config.items():
        if key == 'type' or key == 'specification':
            continue
        if "level" in config and (config["level"] == 0 or config["level"] == 1 or config["level"] == 2) or key in configuration:
            custom_config[key] = configuration.get(key, config["default"])
    
    return model_obj, custom_config, model_output_config

async def handle_fine_tune_model(parsed_data, custom_config):
    if parsed_data['configuration']['type'] == 'chat' and parsed_data['fine_tune_model'] and \
       parsed_data['model'] in {'gpt-4o-mini-2024-07-18', 'gpt-4o-2024-08-06', 'gpt-4-0613'}:
        custom_config['model'] = parsed_data['fine_tune_model']

async def handle_pre_tools(parsed_data):
    if parsed_data['pre_tools']:
        parsed_data['pre_tools']['args']['user'] = parsed_data['user']
        pre_function_response = await axios_work(
            parsed_data['pre_tools'].get('args', {}),
            {
                "url":f"https://flow.sokt.io/func/{parsed_data['pre_tools'].get('name')}"
            }
        )
        if pre_function_response.get('status') == 0:
            parsed_data['variables']['pre_function'] = f"Error while calling prefunction. Error message: {pre_function_response.get('response')}"
        else:
            parsed_data['variables']['pre_function'] = pre_function_response.get('response')

async def manage_threads(parsed_data):
    thread_id = parsed_data['thread_id']
    sub_thread_id = parsed_data['sub_thread_id']
    bridge_id = parsed_data['bridge_id']
    bridge_type = parsed_data['bridgeType']
    org_id = parsed_data['org_id']      
    
    if thread_id:
        thread_id = thread_id.strip()
        
        # Check Redis cache first for conversations
        version_id = parsed_data.get('version_id', '')
        redis_key = f"conversation_{version_id}_{thread_id}_{sub_thread_id}"
        cached_conversations = await find_in_cache(redis_key)
        
        if cached_conversations:
            # Use cached conversations from Redis
            parsed_data['configuration']["conversation"] = json.loads(cached_conversations)
            result = json.loads(cached_conversations)
            logger.info(f"Retrieved conversations from Redis cache: {redis_key}")
        else:
            # Fallback to database if not in cache
            result = await try_catch(getThread, thread_id, sub_thread_id, org_id, bridge_id, bridge_type)
            if result:
                parsed_data['configuration']["conversation"] = result or []
    else:
        thread_id = str(uuid.uuid1())
        sub_thread_id = thread_id
        parsed_data['gpt_memory'] = False
        result = []
    
    # cache_key = f"{bridge_id}_{thread_id}_{sub_thread_id}"
    # if len(parsed_data['files']) == 0:
    #     cached_files = await find_in_cache(cache_key)
    #     if cached_files:
    #         parsed_data['files'] = json.loads(cached_files)
    
    return {
        "thread_id": thread_id,
        "sub_thread_id": sub_thread_id,
        "result": result
    }

async def prepare_prompt(parsed_data, thread_info, model_config, custom_config):
    configuration = parsed_data['configuration']
    variables = parsed_data['variables']
    template = parsed_data['template']
    bridge_type = parsed_data['bridgeType']
    suggest = parsed_data['suggest']
    gpt_memory = parsed_data['gpt_memory']
    memory = None
    
    if configuration['type'] == 'chat' or configuration['type'] == 'reasoning':
        id = f"{thread_info['thread_id']}_{thread_info['sub_thread_id']}_{parsed_data.get('version_id') or parsed_data.get('bridge_id')}"
        parsed_data['id'] = id
        if gpt_memory:
            memory = await find_in_cache(id)
            if memory:
                # Convert bytes to string if needed
                if isinstance(memory, bytes):
                    memory = memory.decode('utf-8')
                parsed_data['memory'] = memory
            else:
                response, _ = await fetch("https://flow.sokt.io/func/scriCJLHynCG", "POST", None, None, {"threadID": id})
                parsed_data['memory'] = response
        configuration['prompt'], missing_vars = Helper.replace_variables_in_prompt(configuration['prompt'], variables)
        
        if template:
            system_prompt = template
            configuration['prompt'], missing_vars = Helper.replace_variables_in_prompt(
                system_prompt, {"system_prompt": configuration['prompt'], **variables}
            )
        
        if bridge_type and model_config.get('response_type') and suggest:
            template_content = (await ConfigurationService.get_template_by_id(Config.CHATBOT_OPTIONS_TEMPLATE_ID)).get('template', '')
            configuration['prompt'], missing_vars = Helper.replace_variables_in_prompt(
                template_content, {"system_prompt": configuration['prompt']}
            )
            custom_config['response_type'] = {"type": "json_object"}
        
        if not parsed_data['is_playground'] and bridge_type is None and model_config.get('response_type'):
            res = parsed_data['body'].get('response_type') or parsed_data['body'].get('configuration',{}).get('response_type',{"type": 'json_object'})
            match res:
                case "default":
                    custom_config['response_type'] = {"type": 'json_object'}
                case "text":
                    custom_config['response_type'] = {"type": 'text'}
                case _:
                    custom_config['response_type'] = res
        if parsed_data['bridge_summary']is not None:
            parsed_data['bridge_summary'], missing_vars = Helper.replace_variables_in_prompt(parsed_data['bridge_summary'], variables)
        
        return memory, missing_vars
    
    return memory, []

async def configure_custom_settings(model_configuration, custom_config, service):
    return await model_config_change(model_configuration, custom_config, service)

def build_service_params(parsed_data, custom_config, model_output_config, thread_info=None, timer=None, memory=None, send_error_to_webhook=None):
    token_calculator = TokenCalculator(parsed_data['service'], model_output_config)
    
    return {
        "customConfig": custom_config,
        "configuration": parsed_data['configuration'],
        "apikey": parsed_data['apikey'],
        "variables": parsed_data['variables'],
        "user": parsed_data['user'],
        "tools": parsed_data['tools'],
        "org_id": parsed_data['org_id'],
        "bridge_id": parsed_data['bridge_id'],
        "bridge": parsed_data['bridge'],
        "thread_id": thread_info['thread_id'] if thread_info else parsed_data['thread_id'],
        "sub_thread_id": thread_info['sub_thread_id'] if thread_info else parsed_data['sub_thread_id'],
        "model": parsed_data['model'],
        "service": parsed_data['service'],
        "modelOutputConfig": model_output_config,
        "playground": parsed_data['is_playground'],
        "template": parsed_data['template'],
        "response_format": parsed_data['response_format'],
        "execution_time_logs": [],
        "function_time_logs": [],
        "timer": timer,
        "variables_path": parsed_data['variables_path'],
        "message_id": parsed_data['message_id'],
        "bridgeType": parsed_data['bridgeType'],
        "tool_id_and_name_mapping": parsed_data["tool_id_and_name_mapping"],
        "reasoning_model": parsed_data['reasoning_model'],
        "memory": memory,
        "type": parsed_data['configuration'].get('type'),
        "token_calculator": token_calculator,
        "apikey_object_id" : parsed_data['apikey_object_id'],
        "images" : parsed_data['images'],
        "tool_call_count": parsed_data['tool_call_count'],
        "rag_data": parsed_data['rag_data'],
        "name" : parsed_data['name'],
        "org_name" : parsed_data['org_name'],
        "send_error_to_webhook": send_error_to_webhook,
        "built_in_tools" : parsed_data['built_in_tools'],
        "files" : parsed_data['files']

    }

async def process_background_tasks(parsed_data, result, params, thread_info):
    asyncio.create_task(create([parsed_data['usage']], result["historyParams"], parsed_data['version_id'], thread_info))
    data = await make_request_data_and_publish_sub_queue(parsed_data, result, params, thread_info)
    data = make_json_serializable(data)
    await sub_queue_obj.publish_message(data)


async def process_background_tasks_for_error(parsed_data, error):
    # Combine the tasks into a single asyncio.gather call
    tasks = [
        send_alert(data={"org_name" : parsed_data['org_name'], "bridge_name" : parsed_data['name'], "configuration": parsed_data['configuration'], "error": str(error), "message_id": parsed_data['message_id'], "bridge_id": parsed_data['bridge_id'], "message": "Exception for the code", "org_id": parsed_data['org_id']}),
        create([parsed_data['usage']],parsed_data['historyParams'] , parsed_data['version_id']),
        save_sub_thread_id_and_name(parsed_data['thread_id'], parsed_data['sub_thread_id'], parsed_data['org_id'], parsed_data['thread_flag'], parsed_data['response_format'], parsed_data['bridge_id'], parsed_data['user'])
    ]
    # Filter out None values
    await asyncio.gather(*[task for task in tasks if task is not None], return_exceptions=True)

def build_service_params_for_batch(parsed_data, custom_config, model_output_config):
    
    return {
        "customConfig": custom_config,
        "configuration": parsed_data['configuration'],
        "apikey": parsed_data['apikey'],
        "variables": parsed_data['variables'],
        "user": parsed_data['user'],
        "tools": parsed_data['tools'],
        "org_id": parsed_data['org_id'],
        "bridge_id": parsed_data['bridge_id'],
        "bridge": parsed_data['bridge'],
        "model": parsed_data['model'],
        "service": parsed_data['service'],
        "modelOutputConfig": model_output_config,
        "playground": parsed_data['is_playground'],
        "template": parsed_data['template'],
        "response_format": parsed_data['response_format'],
        "execution_time_logs": [],
        "variables_path": parsed_data['variables_path'],
        "message_id": parsed_data['message_id'],
        "bridgeType": parsed_data['bridgeType'],
        "reasoning_model": parsed_data['reasoning_model'],
        "type": parsed_data['configuration'].get('type'),
        "apikey_object_id" : parsed_data['apikey_object_id'],
        "batch" : parsed_data['batch'],
        "webhook" : parsed_data['batch_webhook']
    }


async def updateVariablesWithTimeZone(variables, org_id):
    org_name = ''
    async def getTimezoneOfOrg():
        data = await Helper.get_timezone_and_org_name(org_id)
        timezone = data.get('timezone') or "+5:30"
        hour, minutes = timezone.split(':')
        return int(hour), int(minutes), data.get('name') or "", (data.get('meta') or {}).get('identifier', '')
    hour, minutes, org_name, identifier = await getTimezoneOfOrg()
    if 'timezone' in variables:
        hour, minutes = Helper.get_current_time_with_timezone(variables['timezone'])
        identifier = variables['timezone']
    current_time = datetime.now(timezone.utc)
    current_time = current_time + timedelta(hours=hour, minutes=minutes)
    if identifier == '' and 'timezone' not in variables:
        identifier = 'Asia/Calcutta'
    variables['current_time_date_and_current_identifier'] = current_time.strftime("%Y-%m-%d") + ' ' + current_time.strftime("%H:%M:%S") + ' ' + current_time.strftime("%A") + ' (' + identifier + ')'
    return variables, org_name


def filter_missing_vars(missing_vars, variables_state):
            # Handle if variables_state is None
            if variables_state is None:
                return missing_vars
            
            # Iterate through keys in missing_vars
            keys_to_remove = [key for key, value in variables_state.items() if value != 'required']
            
            # Remove the keys from missing_vars that are in the keys_to_remove list
            for key in keys_to_remove:
                if key in missing_vars:
                    del missing_vars[key]
            
            return missing_vars

def get_service_by_model(model): 
    return next((s for s in model_config_document if model in model_config_document[s]), None)

def send_error(bridge_id, org_id, error_message, error_type):
    asyncio.create_task(send_error_to_webhook(
        bridge_id, org_id, error_message, error_type=error_type
    ))

def restructure_json_schema(response_type, service):
    match service:
        case 'openai':
            schema = response_type.get('json_schema', {})
            del response_type['json_schema']
            for key, value in schema.items():
                response_type[key] = value
            return response_type
        case _:
            return response_type


def create_latency_object(timer, params):
    """
    Create a latency metrics object for API usage tracking.
    
    Args:
        timer: Timer object for tracking execution time
        params: Parameters dictionary containing execution logs
        
    Returns:
        Dictionary containing latency metrics
    """
    # Safely get overall time without overriding original errors
    over_all_time = ""
    try:
        if hasattr(timer, "start_times") and timer.start_times:
            over_all_time = timer.stop("Api total time")
    except Exception:
        # Silently fail to avoid overriding original error
        pass
    
    return {
        "over_all_time": over_all_time,
        "model_execution_time": sum([log.get("time_taken", 0) for log in params['execution_time_logs']]) or "",
        "execution_time_logs": params['execution_time_logs'] or {},
        "function_time_logs": params['function_time_logs'] or {}
    }


def update_usage_metrics(parsed_data, params, latency, result=None, error=None, success=False):
    """
      be metrics with latency and other information.
    Handles both success and error cases with a unified interface.
    
    Args:
        parsed_data: Dictionary containing parsed request data
        params: Parameters dictionary containing execution logs
        latency: Latency metrics object
        result: Optional result dictionary from the API call (for success case)
        error: Optional error object or string (for error case)
        success: Boolean indicating if the operation was successful
        
    Returns:
        Updated usage dictionary
    """
    # Base fields common to both success and error cases
    update_data = {
        "service": parsed_data['service'],
        "model": parsed_data['model'],
        "orgId": parsed_data['org_id'],
        "latency": json.dumps(latency),
        "success": success,
        "apikey_object_id": params.get('apikey_object_id'),
        "expectedCost": parsed_data['tokens'].get('total_cost', 0),
        "variables": parsed_data.get('variables') or {},
        "outputTokens": result.get('response', {}).get('usage', {}).get('output_tokens', 0) or 0 if result else 0,
        "inputTokens": result.get('response', {}).get('usage', {}).get('input_tokens', 0) or 0 if result else 0,
        "total_tokens": result.get('response', {}).get('usage', {}).get('total_tokens', 0) or 0 if result else 0
    }
    
    # Add success-specific fields
    if success and result:
        update_data.update({
            **(result.get("usage", {}) or {}),
            "prompt": parsed_data['configuration'].get("prompt") or ""
        })
    
    # Add error-specific fields
    elif error and not success:
        update_data["error"] = str(error)
    
    # Update the usage dictionary
    parsed_data['usage'].update({
        **parsed_data['usage'],
        **update_data
    })
    
    return parsed_data['usage']


def create_history_params(parsed_data, error=None, class_obj=None):
    """
    Create history parameters for error tracking and logging.
    
    Args:
        parsed_data: Dictionary containing parsed request data
        error: Optional error object
        class_obj: Optional class object with aiconfig method
        
    Returns:
        Dictionary containing history parameters
    """
    return {
        "thread_id": parsed_data['thread_id'],
        "sub_thread_id": parsed_data['sub_thread_id'],
        "user": parsed_data['user'],
        "message": None,
        "org_id": parsed_data['org_id'],
        "bridge_id": parsed_data['bridge_id'],
        "model": parsed_data['model'] or parsed_data['configuration'].get("model", None),
        "channel": 'chat',
        "type": "error",
        "actor": "user",
        'tools_call_data': error.args[1] if error and len(error.args) > 1 else None,
        "message_id": parsed_data['message_id'],
        "AiConfig": class_obj.aiconfig() if class_obj else None
    }


async def add_files_to_parse_data(thread_id, sub_thread_id, bridge_id):
    cache_key = f"{bridge_id}_{thread_id}_{sub_thread_id}"
    files = await find_in_cache(cache_key)
    if files:
        return json.loads(files)
    return []


def add_child_agents_as_tools(agent_config, orchestrator_data):
    """
    Add child agents as tools to the agent configuration
    
    Args:
        agent_config: Current agent configuration
        orchestrator_data: Full orchestrator data with agents info
    
    Returns:
        Updated agent configuration with child agent tools
    """
    agent_info = agent_config.get('agent_info', {})
    child_agents = agent_info.get('childAgents', [])
    
    if not child_agents:
        return agent_config
    
    # Initialize tools if not present
    if 'tools' not in agent_config['configuration']:
        agent_config['configuration']['tools'] = []
    
    # Add each child agent as a tool
    for child_agent_id in child_agents:
        child_info = orchestrator_data.get('agents', {}).get(child_agent_id, {})
        if child_info:
            name = f"call_{child_info.get('name', 'agent').replace(' ', '_').lower()}"
            description = f"{child_info.get('description', 'Connected agent')})"
            
            tool = {
                "type": "function",
                "name": name,
                "description": description,
                "properties": {
                    "user_query": {
                        "description": "The query to send to the child agent",
                        "type": "string",
                        "enum": [],
                        "required_params": [],
                        "parameter": {}
                    },
                    "action_type": {
                        "description": "transfer: directly return child agent response, conversation: get child response and continue processing",
                        "type": "string",
                        "enum": ["transfer", "conversation"],
                        "required_params": [],
                        "parameter": {}
                    }
                },
                "required": ["user_query", "action_type"]
            }
            
            agent_config['configuration']['tools'].append(tool)
            
            # Add to tool mapping
            if 'tool_id_and_name_mapping' not in agent_config:
                agent_config['tool_id_and_name_mapping'] = {}
            
            agent_config['tool_id_and_name_mapping'][name] = {
                "type": "AGENT",
                "agent_id": child_agent_id
            }
    
    return agent_config

def update_orchestration_prompt(agent_config):
    """
    Update agent prompt to include orchestration instructions
    
    Args:
        agent_config: Agent configuration to update
    
    Returns:
        Updated agent configuration with orchestration prompt
    """
    original_prompt = agent_config['configuration'].get('prompt', '')
    
    orchestration_instructions = """

You are an orchestrator agent with access to child agents through function calls. You have two interaction modes:

1. **TRANSFER**: Use when you want to directly transfer the user's query to a child agent and return their response immediately.
2. **CONVERSATION**: Use when you want to get information from a child agent and then provide your own response based on that information.

When calling child agents:
- Use "transfer" action_type to directly return the child agent's response
- Use "conversation" action_type to get child agent's response and continue processing

If you don't need any child agents, respond directly to the user's query.
"""
    
    agent_config['configuration']['prompt'] = original_prompt + orchestration_instructions
    return agent_config

async def orchestrator_agent_chat(agent_config, body=None, user=None):
    """
    Process individual agent configuration with same flow as chat function
    
    Args:
        agent_config: Agent configuration from orchestrator data
        request_body_data: Original request body data for context
    
    Returns:
        Chat response for the agent
    """
    result = {}
    class_obj = {}
    orchestrator_data = body.get('orchestrator_data')
    try:
        # Add child agents as tools if orchestrator_data is provided
        if orchestrator_data:
            agent_config = add_child_agents_as_tools(agent_config, orchestrator_data)
            agent_config = update_orchestration_prompt(agent_config)
        
        # Add user query to variables if provided
        if user:
            if 'variables' not in agent_config:
                agent_config['variables'] = {}
            agent_config['variables']['user_query'] = user
    
        request_data = {
            "body": {
                "configuration": agent_config.get("configuration", {}),
                "model": agent_config.get("configuration", {}).get("model"),
                "service": agent_config.get("service"),
                "apikey": agent_config.get("apikey"),
                "bridge_id": agent_config.get("bridge_id"),
                "version_id": agent_config.get("version_id"),
                "org_id": body.get("org_id"),
                "pre_tools": agent_config.get("pre_tools"),
                "org_name" : agent_config.get("org_name"),
                "name" : agent_config.get("name"),
                "variables": agent_config.get("variables", {}),
                "variables_path": agent_config.get("variables_path", {}),
                "rag_data": agent_config.get("rag_data", []),
                "actions": agent_config.get("actions", []),
                "files": [],
                "message": user,
                "thread_id": body.get('thread_id'),
                "sub_thread_id": body.get('sub_thread_id') or body.get('thread_id'),
                "message_id": f"orchestrator_{agent_config.get('bridge_id', 'unknown')}",
                "user": user,
                "tool_id_and_name_mapping": agent_config.get('tool_id_and_name_mapping', {}),
                "apikey_object_id": agent_config.get("apikey_object_id"),
                "gpt_memory": agent_config.get("gpt_memory"),
                "gpt_memory_context": agent_config.get("gpt_memory_context"),
                "tool_call_count": agent_config.get("tool_call_count"),
                "RTLayer": agent_config.get("RTLayer"),
                "user_reference": agent_config.get("user_reference"),

            },
            "state": {
                "profile": {
                    "org": {
                        "id": body.get("org_id", "")
                    }
                },
                "timer":body.get('state', {}).get("timer", []),
                "isPlayground": False
            },
            "path_params": {}
        }
        
        # Step 1: Parse and validate request body (directly pass the data)
        parsed_data = parse_request_body(request_data)

        parsed_data['configuration']['prompt'] = add_default_template(parsed_data.get('configuration', {}).get('prompt', ''))
        parsed_data['variables'] = add_user_in_varaibles(parsed_data['variables'], parsed_data['user'])
        
        # Step 2: Initialize Timer
        timer = initialize_timer(parsed_data['state'])
        
        # Step 3: Load Model Configuration
        model_config, custom_config, model_output_config = await load_model_configuration(
            parsed_data['model'], parsed_data['configuration'], parsed_data['service'],
        )
        
        # Step 4: Handle Fine Tune Model
        await handle_fine_tune_model(parsed_data, custom_config)

        # Step 5: Handle Pre-Tools Execution
        await handle_pre_tools(parsed_data)

        # Step 6: Manage Threads
        thread_info = await manage_threads(parsed_data)
        
        # Add Files from cache if Present
        if len(parsed_data['files']) == 0:
            parsed_data['files'] = await add_files_to_parse_data(parsed_data['thread_id'], parsed_data['sub_thread_id'], parsed_data['bridge_id'])

        # Step 7: Prepare Prompt, Variables and Memory
        memory, missing_vars = await prepare_prompt(parsed_data, thread_info, model_config, custom_config)
        
        missing_vars = filter_missing_vars(missing_vars, parsed_data['variables_state'])

        # Handle missing variables
        if missing_vars:
            send_error(parsed_data['bridge_id'], parsed_data['org_id'], missing_vars, error_type='Variable')
        
        # Step 8: Configure Custom Settings
        custom_config = await configure_custom_settings(
            model_config['configuration'], custom_config, parsed_data['service']
        )
        
        # Step 9: Execute Service Handler
        params = build_service_params(
            parsed_data, custom_config, model_output_config, thread_info, timer, memory, send_error_to_webhook
        )
        
        # Step 10: json_schema service conversion
        if 'response_type' in custom_config and custom_config['response_type'].get('type') == 'json_schema':
            custom_config['response_type'] = restructure_json_schema(custom_config['response_type'], parsed_data['service'])
        
        class_obj = await Helper.create_service_handler(params, parsed_data['service'])
        result = await class_obj.execute()
            
        if not result["success"]:
            raise ValueError(result)
        
        if result['modelResponse'].get('firstAttemptError'):
            send_error(parsed_data['bridge_id'], parsed_data['org_id'], result['modelResponse']['firstAttemptError'], error_type='retry_mechanism')
        
        if parsed_data['configuration']['type'] == 'chat':
            if parsed_data['is_rich_text'] and parsed_data['bridgeType'] and parsed_data['reasoning_model'] == False:
                try:
                    await process_chatbot_response(result, params, parsed_data, model_output_config, timer, params['execution_time_logs'])
                except Exception as e:
                    raise RuntimeError(f"error in chatbot : {e}")
                    
        parsed_data['alert_flag'] = result['modelResponse'].get('alert_flag', False)    
        if not parsed_data['is_playground']:
            result['response']['usage'] = params['token_calculator'].get_total_usage()
            
        if parsed_data.get('type') != 'image':
            parsed_data['tokens'] = Helper.calculate_usage(parsed_data['model'],result["response"],parsed_data['service'])
            
        # Create latency object using utility function
        latency = create_latency_object(timer, params)
        
        if not parsed_data['is_playground']:
            if result.get('response') and result['response'].get('data'):
                result['response']['data']['message_id'] = parsed_data['message_id']
            await sendResponse(parsed_data['response_format'], result["response"], success=True, variables=parsed_data.get('variables',{}))
            # Update usage metrics for successful API calls
            update_usage_metrics(parsed_data, params, latency, result=result, success=True)
            await process_background_tasks(parsed_data, result, params, thread_info)
        
        # Check if there are tool calls that need orchestration
        if result.get('transfer_agent_config'):
            return await handle_orchestration_tool_calls(
                result, agent_config, body, user
            )
        current_agent_id = agent_config.get('bridge_id')
        cache_key = f"orchestrator_{parsed_data['thread_id']}_{parsed_data['sub_thread_id']}"
        await store_in_cache(cache_key, current_agent_id)
        return JSONResponse(status_code=200, content={"success": True, "response": result["response"]})
        
    except (Exception, ValueError, BadRequestException) as error:
        if not isinstance(error, BadRequestException):
            logger.error(f'Error in orchestrator_agent_chat: %s, {str(error)}, {traceback.format_exc()}')
        if not parsed_data['is_playground']:
            # Create latency object and update usage metrics
            latency = create_latency_object(timer, params)
            update_usage_metrics(parsed_data, params, latency, error=error, success=False)
            
            # Create history parameters
            parsed_data['historyParams'] = create_history_params(parsed_data, error, class_obj)
            await sendResponse(parsed_data['response_format'], result.get("modelResponse", str(error)), variables=parsed_data['variables']) if parsed_data['response_format']['type'] != 'default' else None
            # Process background tasks for error handling
            await process_background_tasks_for_error(parsed_data, error)
        # Add support contact information to error message
        error_message = f"{str(error)}. For more support contact us at support@gtwy.ai"
        print(f"Error in orchestrator_agent_chat: {error_message}")
        raise ValueError(error_message)


async def handle_orchestration_tool_calls(result, current_agent_config, orchestrator_data, user_query):
    """
    Handle tool calls for orchestration (child agent calls) or transfer_agent_config
    
    Args:
        result: Current agent's response with tool calls or transfer_agent_config
        current_agent_config: Current agent configuration
        orchestrator_data: Full orchestrator data
        user_query: Original user query
    
    Returns:
        Final response after orchestration
    """
    # Check if we have transfer_agent_config (new transfer object)
    if result.get('transfer_agent_config'):
        transfer_config = result.get('transfer_agent_config')
        
        # Extract data from transfer_agent_config object
        child_agent_id = transfer_config.get('agent_id')
        action_type = transfer_config.get('action_type', 'transfer')
        child_query = transfer_config.get('user_query', user_query)
        
        print(f"Transfer detected - calling child agent {child_agent_id} with action: {action_type}")
        
        # Get child agent configuration
        child_agent_config = orchestrator_data.get('agent_configurations', {}).get(child_agent_id)
        if not child_agent_config:
            print(f"Child agent configuration not found for {child_agent_id}")
            return result
        
        # Call child agent directly with transfer
        child_response = await orchestrator_agent_chat(
            child_agent_config, orchestrator_data, child_query
        )
        
        # For transfer action, return child agent response immediately
        print(f"Transferring to child agent {child_agent_id}")
        return child_response
    
    # Handle legacy tool_calls format
    tool_calls = result.get('response', {}).get('data', {}).get('tool_calls', [])
    
    for tool_call in tool_calls:
        function_name = tool_call.get('function', {}).get('name', '')
        function_args = json.loads(tool_call.get('function', {}).get('arguments', '{}'))
        
        # Check if this is an agent tool call
        tool_mapping = current_agent_config.get('tool_id_and_name_mapping', {})
        if function_name in tool_mapping and tool_mapping[function_name].get('type') == 'AGENT':
            child_agent_id = tool_mapping[function_name]['agent_id']
            action_type = function_args.get('action_type', 'conversation')
            child_query = function_args.get('user_query', user_query)
            
            print(f"Calling child agent {child_agent_id} with action: {action_type}")
            
            # Get child agent configuration
            child_agent_config = orchestrator_data.get('agent_configurations', {}).get(child_agent_id)
            if not child_agent_config:
                continue
            
            # Call child agent
            child_response = await orchestrator_agent_chat(
                child_agent_config, orchestrator_data, child_query
            )
            
            # Handle response based on action type
            if action_type == 'transfer':
                # Direct transfer - return child agent response immediately
                print(f"Transferring to child agent {child_agent_id}")
                return child_response
            
            elif action_type == 'conversation':
                # Conversation mode - continue with current agent using child response
                print(f"Got response from child agent {child_agent_id}, continuing conversation")
                
                # Extract child response content
                child_content = ""
                if hasattr(child_response, 'body'):
                    child_data = await child_response.body
                    child_json = json.loads(child_data)
                    child_content = child_json.get('response', {}).get('data', {}).get('message', '')
                else:
                    child_content = str(child_response)
                
                # Update current agent's conversation with child response
                conversation_prompt = f"""
Child agent response: {child_content}

Based on the child agent's response above, please provide your final answer to the user's original query: {user_query}
"""
                
                # Create new agent call with child response context
                updated_agent_config = current_agent_config.copy()
                updated_agent_config['configuration']['prompt'] = conversation_prompt
                
                # Remove tools to prevent recursive calls
                if 'tools' in updated_agent_config['configuration']:
                    del updated_agent_config['configuration']['tools']
                
                # Call current agent again with child response context
                final_response = await orchestrator_agent_chat(
                    updated_agent_config, orchestrator_data, user_query
                )
                
                return final_response
    
    # If no agent tool calls found, return original response
    return JSONResponse(status_code=200, content={"success": True, "response": result["response"]})

<|MERGE_RESOLUTION|>--- conflicted
+++ resolved
@@ -86,11 +86,8 @@
         "built_in_tools" : body.get('built_in_tools') or [],
         "thread_flag" : body.get('thread_flag') or False,
         "files" : body.get('files') or [],
-<<<<<<< HEAD
         "fall_back" : body.get('fall_back') or {},
-=======
         "guardrails" : body.get('bridges', {}).get('guardrails') or {}
->>>>>>> 002844cf
     }
 
 
