--- conflicted
+++ resolved
@@ -141,15 +141,10 @@
     suggest = parsed_data['suggest']
     gpt_memory = parsed_data['gpt_memory']
     memory = None
-<<<<<<< HEAD
+    
     if configuration['type'] == 'chat':
         id = f"{thread_info['thread_id']}_{parsed_data.get('bridge_id') or parsed_data.get('version_id')}"
-=======
-    
-    if configuration['type'] == 'chat':
-        id = f"{thread_info['thread_id']}_{parsed_data.get('bridge_id') or parsed_data.get('version_id')}"
-        
->>>>>>> caa2e319
+        
         if gpt_memory:
             response, _ = await fetch("https://flow.sokt.io/func/scriCJLHynCG", "POST", None, None, {"threadID": id})
             if isinstance(response, str):
