import json
import uuid
import traceback
from typing import Any, Dict, Optional
from fastapi.responses import JSONResponse
from src.services.utils.time import Timer
from src.services.commonServices.baseService.utils import axios_work
from src.services.utils.apiservice import fetch
from src.configs.serviceKeys import model_config_change
from ...controllers.conversationController import getThread
from src.services.utils.token_calculation import TokenCalculator
import src.db_services.ConfigurationServices as ConfigurationService
from .helper import Helper
from src.services.proxy.Proxyservice import get_timezone_and_org_name
from config import Config
import pydash as _
import asyncio
from datetime import datetime, timedelta, timezone
from src.services.cache_service import make_json_serializable, find_in_cache
from src.configs.model_configuration import model_config_document
from globals import *
from src.services.utils.send_error_webhook import send_error_to_webhook
from src.services.commonServices.queueService.queueLogService import sub_queue_obj
from src.services.commonServices.baseService.utils import make_request_data_and_publish_sub_queue
from src.db_services.metrics_service import create, create_orchestrator
from src.controllers.conversationController import save_sub_thread_id_and_name
from src.services.utils.ai_middleware_format import send_alert
from src.services.cache_service import find_in_cache, store_in_cache, client, REDIS_PREFIX
from src.services.utils.update_and_check_cost import update_cost,update_last_used
from ..commonServices.baseService.utils import sendResponse
from src.services.utils.rich_text_support import process_chatbot_response
from src.db_services.orchestrator_history_service import orchestrator_collector

def setup_agent_pre_tools(parsed_data, bridge_configurations):
    """
    Setup pre_tools for the current agent with its own variables.
    This function populates pre_tools args based on the agent's specific variables.
    
    Args:
        parsed_data: The parsed request data containing bridge_id, variables, and pre_tools
        bridge_configurations: Dictionary of all agent configurations
    """
    current_bridge_id = parsed_data.get('bridge_id')
    if not current_bridge_id or not bridge_configurations:
        return
    
    current_config = bridge_configurations.get(current_bridge_id, {})
    pre_tools_data = current_config.get('pre_tools_data')
    agent_variables = parsed_data.get('variables', {})
    
    if pre_tools_data and parsed_data.get('pre_tools'):
        # Get required params from pre_tools_data
        required_params = pre_tools_data.get('required_params', [])
        
        # Get variables_path mapping for the current agent
<<<<<<< HEAD
        variables_path = current_config.get('variables_path', {}).get(pre_tools_data.get('function_name'))
=======
        function_name = pre_tools_data.get('function_name')
        variables_path = current_config.get('variables_path', {}).get(function_name, {}) if function_name else {}
>>>>>>> 703d6b80
        
        # Build args from agent's own variables
        args = {}
        for param in required_params:
            # Check if there's a mapping in variables_path for this param
<<<<<<< HEAD
            if param in variables_path:
=======
            if variables_path and param in variables_path:
>>>>>>> 703d6b80
                # Get the mapped variable name
                mapped_variable = variables_path[param]
                # Use the mapped variable to get value from agent_variables
                if mapped_variable in agent_variables:
                    args[param] = agent_variables[mapped_variable]
<<<<<<< HEAD
=======
            elif param in agent_variables:
                # If no mapping exists, use param directly
                args[param] = agent_variables[param]
>>>>>>> 703d6b80
        
        # Update the pre_tools args with agent-specific variables
        parsed_data['pre_tools']['args'] = args
        logger.info(f"Set up pre_tools for agent {current_bridge_id} with args: {args}")

async def handle_agent_transfer(result, request_body, bridge_configurations, chat_function, current_bridge_id=None, transfer_request_id=None):
    transfer_agent_config = result.get('transfer_agent_config')
    
    # Extract agent_id and user_query
    target_agent_id = transfer_agent_config.get('agent_id')
    user_query = transfer_agent_config.get('user_query')
    
    logger.info(f"Transfer detected: agent_id={target_agent_id}, user_query={user_query}")
    
    # Check if target agent exists in bridge_configurations
    if not target_agent_id or target_agent_id not in bridge_configurations:
        logger.warning(f"Transfer agent {target_agent_id} not found in bridge_configurations")
        return None
    
    # Get the target agent's configuration
    target_agent_config = bridge_configurations[target_agent_id]
    
    logger.info(f"Transferring to agent: {target_agent_config.get('name', target_agent_id)}")
    
    # Create a new request body for the transfer agent
    transfer_body = request_body.get('body', {}).copy()
    transfer_body.update(target_agent_config)
    transfer_body['bridge_id'] = target_agent_id
    transfer_body['user'] = user_query
    
    # Pass the parent_id (current bridge_id) and transfer_request_id to the next agent
    if current_bridge_id:
        transfer_body['parent_bridge_id'] = current_bridge_id
    if transfer_request_id:
        transfer_body['transfer_request_id'] = transfer_request_id
    
    # Pass complete bridge_configurations so next agent can look up version_ids
    transfer_body['bridge_configurations'] = bridge_configurations
    
    # Create a complete request structure for the transfer agent
    transfer_request_body = {
        'body': transfer_body,
        'state': request_body.get('state', {}).copy(),
        'path_params': request_body.get('path_params', {})
    }
    
    # Call chat function with the transfer agent's data
    transfer_result = await chat_function(transfer_request_body)
    
    return transfer_result


def parse_request_body(request_body):
    body = request_body.get('body', {})
    state = request_body.get('state', {})
    path_params = request_body.get('path_params', {})
    
    return {
        "body": body,
        "state": state,
        "path_params": path_params,
        "apikey": body.get("apikey"),
        "bridge_id": path_params.get('bridge_id') or body.get("bridge_id"),
        "configuration": body.get("configuration", {}),
        "thread_id": body.get("thread_id"),
        "sub_thread_id": body.get('sub_thread_id') or body.get("thread_id"),
        "org_id": state.get('profile', {}).get('org', {}).get('id', '') or body.get('org_id'),
        "user": body.get("user"),
        "tools": body.get("configuration", {}).get('tools'),
        "service": body.get("service"),
        "variables": body.get("variables") or {},
        "bridgeType": body.get('chatbot'),
        "template": body.get('template'),
        "response_format": body.get("configuration", {}).get("response_format"),
        "response_type": body.get("configuration", {}).get("response_type"),
        "model": body.get("configuration", {}).get('model'),
        "is_playground": state.get('is_playground') or body.get('is_playground') or False,
        "bridge": body.get('bridge'),
        "pre_tools": body.get('pre_tools'),
        "version": state.get('version'),
        "fine_tune_model": body.get("configuration", {}).get('fine_tune_model', {}).get('current_model', {}),
        "is_rich_text": body.get("configuration", {}).get('is_rich_text', True),
        "actions": body.get('actions', {}),
        "user_reference": body.get("user_reference", ""),
        "variables_path": body.get('variables_path') or {},
        "tool_id_and_name_mapping": body.get("tool_id_and_name_mapping"),
        "suggest": body.get('suggest', False),
        "message_id": str(uuid.uuid1()),
        "reasoning_model": body.get("configuration", {}).get('model') in {'o1-preview', 'o1-mini'},
        "gpt_memory": body.get('gpt_memory'),
        "version_id": body.get('version_id'),
        "gpt_memory_context": body.get('gpt_memory_context'),
        "usage" : {},
        "type" : body.get('configuration',{}).get('type'),
        "apikey_object_id" : body.get('apikey_object_id'),
        "images" : body.get('images'),
        "tool_call_count": body.get('tool_call_count'),
        "tokens" : {},
        "memory" : "",
        "bridge_summary" : body.get('bridge_summary'),
        "batch" : body.get('batch') or [],
        "batch_webhook" : body.get('webhook'),
        "doc_ids":body.get('ddc_ids'),
        "rag_data": body.get('rag_data'),
        "name" : body.get('name'),
        "org_name" : body.get('org_name'),
        "variables_state" : body.get('variables_state'),
        "built_in_tools" : body.get('built_in_tools') or [],
        "thread_flag" : body.get('thread_flag') or False,
        "files" : body.get('files') or [],
        "fall_back" : body.get('fall_back') or {},
        "guardrails" : body.get('bridges', {}).get('guardrails') or {},
        "testcase_data" : body.get('testcase_data') or {},
        "is_embed" : body.get('is_embed'),
        "user_id" : body.get('user_id'),
        "file_data" : body.get('video_data') or {},
        "youtube_url" : body.get('youtube_url') or None,
        "folder_id": body.get('folder_id'),
        "web_search_filters" : body.get('web_search_filters') or None,
        "parent_bridge_id": body.get('parent_bridge_id'),
        "transfer_request_id": body.get('transfer_request_id'),
        "orchestrator_flag": body.get('orchestrator_flag'),
        "batch_variables": body.get('batch_variables'),
    }



def add_default_template(prompt):
    prompt += ' \n ### CURRENT TIME (For reference only) \n{{current_time_date_and_current_identifier}}'
    return prompt

def add_user_in_varaibles(variables, user):
    variables['_user_message'] = user
    return variables

def initialize_timer(state: Dict[str, Any]) -> Timer:
    timer_obj = Timer()
    timer_obj.defaultStart(state.get('timer', []))
    return timer_obj

async def load_model_configuration(model, configuration, service):
    model_obj = model_config_document[service][model]
    if not model_obj:
        raise BadRequestException(f"Model {model} not found in ModelsConfig.")
    
    # model_obj = modelfunc()
    model_config = model_obj['configuration']
    model_output_config = model_obj['outputConfig']
    
    custom_config = {}
    for key, config in model_config.items():
        if key == 'type' or key == 'specification':
            continue
        if "level" in config and (config["level"] == 0 or config["level"] == 1 or config["level"] == 2) or key in configuration:
            custom_config[key] = configuration.get(key, config["default"])
    
    return model_obj, custom_config, model_output_config

async def handle_fine_tune_model(parsed_data, custom_config):
    if parsed_data['configuration']['type'] == 'chat' and parsed_data['fine_tune_model'] and \
       parsed_data['model'] in {'gpt-4o-mini-2024-07-18', 'gpt-4o-2024-08-06', 'gpt-4-0613'}:
        custom_config['model'] = parsed_data['fine_tune_model']

async def handle_pre_tools(parsed_data):
    if parsed_data['pre_tools']:
<<<<<<< HEAD
        if 'args' not in parsed_data['pre_tools']:
            parsed_data['pre_tools']['args'] = {}
        if parsed_data.get('user'):
            parsed_data['pre_tools']['args']['user'] = parsed_data['user']
=======
        if parsed_data['pre_tools'].get('args') is None:
            parsed_data['pre_tools']['args'] = {}
        parsed_data['pre_tools']['args']['user'] = parsed_data['user']
>>>>>>> 703d6b80
        pre_function_response = await axios_work(
            parsed_data['pre_tools'].get('args', {}),
            {
                "url":f"https://flow.sokt.io/func/{parsed_data['pre_tools'].get('name')}"
            }
        )
        if pre_function_response.get('status') == 0:
            parsed_data['variables']['pre_function'] = f"Error while calling prefunction. Error message: {pre_function_response.get('response')}"
        else:
            parsed_data['variables']['pre_function'] = pre_function_response.get('response')

async def manage_threads(parsed_data):
    thread_id = parsed_data['thread_id']
    sub_thread_id = parsed_data['sub_thread_id']
    bridge_id = parsed_data['bridge_id']
    org_id = parsed_data['org_id']      
    
    if thread_id:
        thread_id = thread_id.strip()
        
        # Check Redis cache first for conversations
        version_id = parsed_data.get('version_id', '')
        redis_key = f"conversation_{version_id}_{thread_id}_{sub_thread_id}"
        cached_conversations = await find_in_cache(redis_key)
        
        if cached_conversations:
            # Use cached conversations from Redis
            parsed_data['configuration']["conversation"] = json.loads(cached_conversations)
            result = json.loads(cached_conversations)
            logger.info(f"Retrieved conversations from Redis cache: {redis_key}")
        else:
            # Fallback to database if not in cache
            result = await try_catch(getThread, thread_id, sub_thread_id, org_id, bridge_id)
            if result:
                parsed_data['configuration']["conversation"] = result or []
    else:
        thread_id = str(uuid.uuid1())
        sub_thread_id = thread_id
        parsed_data['thread_id'] = thread_id
        parsed_data['sub_thread_id'] = sub_thread_id
        parsed_data['gpt_memory'] = False
        result = []
    
    # cache_key = f"{bridge_id}_{thread_id}_{sub_thread_id}"
    # if len(parsed_data['files']) == 0:
    #     cached_files = await find_in_cache(cache_key)
    #     if cached_files:
    #         parsed_data['files'] = json.loads(cached_files)
    
    return {
        "thread_id": thread_id,
        "sub_thread_id": sub_thread_id,
        "result": result
    }

def process_variable_state(parsed_data):
    """
    Check and add default values for variables based on variable_state.
    
    Args:
        parsed_data: Dictionary containing the request data
        
    Expected variable_state structure:
        {
            'var_name': {
                'status': 'required',
                'default_value': 'some_default',
                'value': ''
            }
        }
    
    Returns:
        None (modifies parsed_data in place)
    """
    if 'variables_state' in parsed_data and parsed_data['variables_state'] is not None:
        for var_name, var_state in parsed_data['variables_state'].items():
            if isinstance(var_state, dict) and 'status' in var_state and 'default_value' in var_state:
                # Check if variable doesn't exist, is empty/None, or if the value in variable_state is empty
                current_value = parsed_data['variables'].get(var_name)
                
                # Use default_value if:
                # 1. Variable doesn't exist in variables
                # 2. Variable exists but is None or empty string
                # 3. Variable_state has empty value
                if (current_value is None or current_value == '' or 
                    var_name not in parsed_data['variables']):
                    parsed_data['variables'][var_name] = var_state['default_value']

async def prepare_prompt(parsed_data, thread_info, model_config, custom_config):
    configuration = parsed_data['configuration']
    variables = parsed_data['variables']
    template = parsed_data['template']
    bridge_type = parsed_data['bridgeType']
    suggest = parsed_data['suggest']
    gpt_memory = parsed_data['gpt_memory']
    memory = None
    
    if configuration['type'] == 'chat' or configuration['type'] == 'reasoning':
        id = f"{thread_info['thread_id']}_{thread_info['sub_thread_id']}_{parsed_data.get('version_id') or parsed_data.get('bridge_id')}"
        parsed_data['id'] = id
        if gpt_memory:
            memory = await find_in_cache(id)
            if memory:
                # Convert bytes to string if needed
                if isinstance(memory, bytes):
                    memory = memory.decode('utf-8')
                parsed_data['memory'] = memory
            else:
                response, _ = await fetch("https://flow.sokt.io/func/scriCJLHynCG", "POST", None, None, {"threadID": id})
                parsed_data['memory'] = response
        configuration['prompt'], missing_vars = Helper.replace_variables_in_prompt(configuration['prompt'], variables)
        
        if template:
            system_prompt = template
            configuration['prompt'], missing_vars = Helper.replace_variables_in_prompt(
                system_prompt, {"system_prompt": configuration['prompt'], **variables}
            )
        
        if bridge_type and model_config.get('response_type') and suggest:
            template_content = (await ConfigurationService.get_template_by_id(Config.CHATBOT_OPTIONS_TEMPLATE_ID)).get('template', '')
            configuration['prompt'], missing_vars = Helper.replace_variables_in_prompt(
                template_content, {"system_prompt": configuration['prompt']}
            )
            custom_config['response_type'] = {"type": "json_object"}
        
        if not parsed_data['is_playground'] and bridge_type is None and model_config.get('response_type'):
            res = parsed_data['body'].get('response_type') or parsed_data['body'].get('configuration',{}).get('response_type',{"type": 'json_object'})
            match res:
                case "default":
                    custom_config['response_type'] = {"type": 'json_object'}
                case "text":
                    custom_config['response_type'] = {"type": 'text'}
                case _:
                    custom_config['response_type'] = res
        if parsed_data['bridge_summary']is not None:
            parsed_data['bridge_summary'], missing_vars = Helper.replace_variables_in_prompt(parsed_data['bridge_summary'], variables)
        
        return memory, missing_vars
    
    return memory, []

async def configure_custom_settings(model_configuration, custom_config, service):
    return await model_config_change(model_configuration, custom_config, service)

def build_service_params(parsed_data, custom_config, model_output_config, thread_info=None, timer=None, memory=None, send_error_to_webhook=None, bridge_configurations=None):
    token_calculator = TokenCalculator(parsed_data['service'], model_output_config)
    
    return {
        "customConfig": custom_config,
        "configuration": parsed_data['configuration'],
        "apikey": parsed_data['apikey'],
        "variables": parsed_data['variables'],
        "user": parsed_data['user'],
        "tools": parsed_data['tools'],
        "org_id": parsed_data['org_id'],
        "bridge_id": parsed_data['bridge_id'],
        "bridge": parsed_data['bridge'],
        "thread_id": thread_info['thread_id'] if thread_info else parsed_data['thread_id'],
        "sub_thread_id": thread_info['sub_thread_id'] if thread_info else parsed_data['sub_thread_id'],
        "model": parsed_data['model'],
        "service": parsed_data['service'],
        "modelOutputConfig": model_output_config,
        "playground": parsed_data['is_playground'],
        "template": parsed_data['template'],
        "response_format": parsed_data['response_format'],
        "execution_time_logs": [],
        "function_time_logs": [],
        "timer": timer,
        "variables_path": parsed_data['variables_path'],
        "message_id": parsed_data['message_id'],
        "bridgeType": parsed_data['bridgeType'],
        "tool_id_and_name_mapping": parsed_data["tool_id_and_name_mapping"],
        "reasoning_model": parsed_data['reasoning_model'],
        "memory": memory,
        "type": parsed_data['configuration'].get('type'),
        "token_calculator": token_calculator,
        "apikey_object_id" : parsed_data['apikey_object_id'],
        "images" : parsed_data['images'],
        "tool_call_count": parsed_data['tool_call_count'],
        "rag_data": parsed_data['rag_data'],
        "name" : parsed_data['name'],
        "org_name" : parsed_data['org_name'],
        "send_error_to_webhook": send_error_to_webhook,
        "built_in_tools" : parsed_data['built_in_tools'],
        "files" : parsed_data['files'],
        "file_data" : parsed_data['file_data'],
        "youtube_url" : parsed_data['youtube_url'],
        "web_search_filters" : parsed_data['web_search_filters'],
        "folder_id": parsed_data.get('folder_id'),
        "bridge_configurations": bridge_configurations

    }

async def process_background_tasks(parsed_data, result, params, thread_info, transfer_request_id=None, bridge_configurations=None):

    """
    Process background tasks for saving history and publishing to queue.
    Handles both regular flow and transfer chain scenarios.
    Also handles orchestrator mode where multiple agents are saved in a single entry.
    """
    # Check if orchestrator_flag is enabled (from body or parsed_data)
    orchestrator_flag = parsed_data.get('orchestrator_flag') or parsed_data.get('body', {}).get('orchestrator_flag')
    
    # Check if this is part of a transfer chain
    is_transfer_chain = transfer_request_id and transfer_request_id in TRANSFER_HISTORY and len(TRANSFER_HISTORY[transfer_request_id]) > 0
    
    if is_transfer_chain:
        # This is the final agent in a transfer chain
        # Get the correct version_id from bridge_configurations for the final agent
        bridge_configs = bridge_configurations or {}
        final_version_id = bridge_configs.get(parsed_data['bridge_id'], {}).get('version_id', parsed_data['version_id'])
        
        # Add current agent's history
        current_history_data = {
            'bridge_id': parsed_data['bridge_id'],
            'history_params': result.get('historyParams'),
            'dataset': [parsed_data['usage']],
            'version_id': final_version_id,
            'thread_info': thread_info,
            'parent_id': parsed_data.get('parent_bridge_id', '')
        }
        TRANSFER_HISTORY[transfer_request_id].append(current_history_data)
        
        # Save all transfer history (each agent in the chain)
        transfer_chain = TRANSFER_HISTORY[transfer_request_id]
        
        # If orchestrator_flag is true, save all agents in a single orchestrator entry
        if orchestrator_flag:
            # Update history_params with prompts from bridge_configurations
            for idx, history_entry in enumerate(transfer_chain):
                if history_entry['history_params']:
                    agent_bridge_id = history_entry['bridge_id']
                    if bridge_configs and agent_bridge_id in bridge_configs:
                        agent_config = bridge_configs[agent_bridge_id].get('configuration', {})
                        history_entry['history_params']['prompt'] = agent_config.get('prompt')
            
            # Save all agents in a single orchestrator entry
            asyncio.create_task(create_orchestrator(transfer_chain, thread_info))
        else:
            # Regular transfer chain - save each agent separately
            for idx, history_entry in enumerate(transfer_chain):
                # Update parent_id and child_id in history_params based on chain position
                if history_entry['history_params']:
                    # Set parent_id from the previous entry's bridge_id
                    history_entry['history_params']['parent_id'] = history_entry.get('parent_id', '')
                    
                    # Set child_id from the next entry's bridge_id (None if last in chain)
                    if idx < len(transfer_chain) - 1:
                        history_entry['history_params']['child_id'] = transfer_chain[idx + 1]['bridge_id']
                    else:
                        history_entry['history_params']['child_id'] = None
                    
                    # Add prompt from bridge_configurations if available
                    agent_bridge_id = history_entry['bridge_id']
                    if bridge_configs and agent_bridge_id in bridge_configs:
                        agent_config = bridge_configs[agent_bridge_id].get('configuration', {})
                        history_entry['history_params']['prompt'] = agent_config.get('prompt')
                
                # Save history to database
                asyncio.create_task(create(
                    history_entry['dataset'],
                    history_entry['history_params'],
                    history_entry['version_id'],
                    history_entry['thread_info']
                ))
        
        # Clean up transfer history
        del TRANSFER_HISTORY[transfer_request_id]
    else:
        # Regular flow (no transfer or first agent that didn't transfer)
        # Always set parent_id and child_id in history_params for consistency
        if result.get('historyParams'):
            result['historyParams']['parent_id'] = parsed_data.get('parent_bridge_id', '')
            result['historyParams']['child_id'] = None
        
        # Save single history entry
        asyncio.create_task(create(
            [parsed_data['usage']], 
            result["historyParams"], 
            parsed_data['version_id'], 
            thread_info
        ))
    
    # Publish to queue (for both transfer and non-transfer cases)
    data = await make_request_data_and_publish_sub_queue(parsed_data, result, params, thread_info)
    data = make_json_serializable(data)
    await sub_queue_obj.publish_message(data)


async def process_background_tasks_for_error(parsed_data, error):
    # Combine the tasks into a single asyncio.gather call
    tasks = [
        send_alert(data={"org_name" : parsed_data['org_name'], "bridge_name" : parsed_data['name'], "configuration": parsed_data['configuration'], "error": str(error), "message_id": parsed_data['message_id'], "bridge_id": parsed_data['bridge_id'], "message": "Exception for the code", "org_id": parsed_data['org_id']}),
        create([parsed_data['usage']],parsed_data['historyParams'] , parsed_data['version_id']),
        save_sub_thread_id_and_name(parsed_data['thread_id'], parsed_data['sub_thread_id'], parsed_data['org_id'], parsed_data['thread_flag'], parsed_data['response_format'], parsed_data['bridge_id'], parsed_data['user'])
    ]
    # Filter out None values
    await asyncio.gather(*[task for task in tasks if task is not None], return_exceptions=True)

def build_service_params_for_batch(parsed_data, custom_config, model_output_config):
    
    return {
        "customConfig": custom_config,
        "configuration": parsed_data['configuration'],
        "apikey": parsed_data['apikey'],
        "variables": parsed_data['variables'],
        "user": parsed_data['user'],
        "tools": parsed_data['tools'],
        "org_id": parsed_data['org_id'],
        "bridge_id": parsed_data['bridge_id'],
        "bridge": parsed_data['bridge'],
        "model": parsed_data['model'],
        "service": parsed_data['service'],
        "modelOutputConfig": model_output_config,
        "playground": parsed_data['is_playground'],
        "template": parsed_data['template'],
        "response_format": parsed_data['response_format'],
        "execution_time_logs": [],
        "variables_path": parsed_data['variables_path'],
        "message_id": parsed_data['message_id'],
        "bridgeType": parsed_data['bridgeType'],
        "reasoning_model": parsed_data['reasoning_model'],
        "type": parsed_data['configuration'].get('type'),
        "apikey_object_id" : parsed_data['apikey_object_id'],
        "batch" : parsed_data['batch'],
        "webhook" : parsed_data['batch_webhook'],
        "folder_id": parsed_data.get('folder_id'),
        "batch_variables": parsed_data['batch_variables']
    }


async def updateVariablesWithTimeZone(variables, org_id):
    org_name = ''
    async def getTimezoneOfOrg():
        data = await get_timezone_and_org_name(org_id)
        timezone = data.get('timezone') or "+5:30"
        hour, minutes = timezone.split(':')
        return int(hour), int(minutes), data.get('name') or "", (data.get('meta') or {}).get('identifier', '')
    hour, minutes, org_name, identifier = await getTimezoneOfOrg()
    if 'timezone' in variables and variables['timezone']:
        hour, minutes = Helper.get_current_time_with_timezone(variables['timezone'])
        identifier = variables['timezone']
    current_time = datetime.now(timezone.utc)
    current_time = current_time + timedelta(hours=hour, minutes=minutes)
    if identifier == '' and 'timezone' not in variables:
        identifier = 'Asia/Calcutta'
    variables['current_time_date_and_current_identifier'] = current_time.strftime("%Y-%m-%d") + ' ' + current_time.strftime("%H:%M:%S") + ' ' + current_time.strftime("%A") + ' (' + identifier + ')'
    return variables, org_name


def filter_missing_vars(missing_vars, variables_state):
            # Handle if variables_state is None
            if variables_state is None:
                return missing_vars
            
            # Iterate through keys in missing_vars
            keys_to_remove = [key for key, value in variables_state.items() if value != 'required']
            
            # Remove the keys from missing_vars that are in the keys_to_remove list
            for key in keys_to_remove:
                if key in missing_vars:
                    del missing_vars[key]
            
            return missing_vars

def get_service_by_model(model): 
    return next((s for s in model_config_document if model in model_config_document[s]), None)

def send_error(bridge_id, org_id, error_message, error_type, bridge_name=None, is_embed=None, user_id=None):
    asyncio.create_task(send_error_to_webhook(
        bridge_id, org_id, error_message, error_type=error_type, bridge_name=bridge_name, is_embed=is_embed, user_id=user_id
    ))

def restructure_json_schema(response_type, service):
    match service:
        case 'openai':
            schema = response_type.get('json_schema', {})
            del response_type['json_schema']
            for key, value in schema.items():
                response_type[key] = value
            return response_type
        case _:
            return response_type

def validate_json_schema_configuration(configuration):
    """
    Validates the JSON schema configuration for response_type.
    Only validates when 'response_type' key is present in configuration.
    
    Args:
        configuration (dict): The configuration object to validate
        
    Returns:
        tuple: (is_valid, error_message)
        
    Raises:
        None - returns validation result as tuple
    """
    if not configuration or 'response_type' not in configuration:
        return True, None
        
    response_type = configuration.get('response_type')
    if not response_type:
        return True, None
        
    # If response_type is a string (like "default"), allow it
    if isinstance(response_type, str):
        return True, None
        
    # Check if type is json_schema
    if response_type.get('type') != 'json_schema':
        return True, None
        
    # If json_schema key exists and is None, return error
    if 'json_schema' in response_type and response_type['json_schema'] is None:
        return False, "json_schema should be a valid JSON, not None"
        
    # If json_schema key exists and is not None, validate it's valid JSON
    if 'json_schema' in response_type and response_type['json_schema'] is not None:
        try:
            # If it's already a dict/object, it's valid
            if isinstance(response_type['json_schema'], dict):
                return True, None
            # If it's a string, try to parse it as JSON
            elif isinstance(response_type['json_schema'], str):
                json.loads(response_type['json_schema'])
                return True, None
            else:
                return False, "json_schema should be a valid JSON object or string"
        except (json.JSONDecodeError, TypeError):
            return False, "json_schema should be a valid JSON"
            
    # If json_schema key is not present, it's valid (allowed case)
    return True, None


def create_latency_object(timer, params):
    """
    Create a latency metrics object for API usage tracking.
    
    Args:
        timer: Timer object for tracking execution time
        params: Parameters dictionary containing execution logs
        
    Returns:
        Dictionary containing latency metrics
    """
    # Safely get overall time without overriding original errors
    over_all_time = 0.00
    try:
        if hasattr(timer, "start_times") and timer.start_times:
            over_all_time = timer.stop("Api total time")
    except Exception:
        # Silently fail to avoid overriding original error
        pass
    
    return {
        "over_all_time": over_all_time,
        "model_execution_time": sum([log.get("time_taken", 0) for log in params['execution_time_logs']]) or "",
        # "model_and_tool_execution_time": sum([log.get("time_taken", 0) for log in params['execution_time_logs']]) or "" + sum([log.get("time_taken", 0) for log in params['function_time_logs']]) or "",
        "execution_time_logs": params['execution_time_logs'] or {},
        "function_time_logs": params['function_time_logs'] or {}
    }


def update_usage_metrics(parsed_data, params, latency, result=None, error=None, success=False):
    """
      be metrics with latency and other information.
    Handles both success and error cases with a unified interface.
    
    Args:
        parsed_data: Dictionary containing parsed request data
        params: Parameters dictionary containing execution logs
        latency: Latency metrics object
        result: Optional result dictionary from the API call (for success case)
        error: Optional error object or string (for error case)
        success: Boolean indicating if the operation was successful
        
    Returns:
        Updated usage dictionary
    """
    # Base fields common to both success and error cases
    update_data = {
        "service": parsed_data['service'],
        "model": parsed_data['model'],
        "orgId": parsed_data['org_id'],
        "latency": json.dumps(latency),
        "success": success,
        "apikey_object_id": params.get('apikey_object_id'),
        "expectedCost": parsed_data['tokens'].get('total_cost', 0),
        "variables": parsed_data.get('variables') or {},
        "outputTokens": result.get('response', {}).get('usage', {}).get('output_tokens', 0) or 0 if result else 0,
        "inputTokens": result.get('response', {}).get('usage', {}).get('input_tokens', 0) or 0 if result else 0,
        "total_tokens": result.get('response', {}).get('usage', {}).get('total_tokens', 0) or 0 if result else 0
    }
    
    # Add success-specific fields
    if success and result:
        update_data.update({
            **(result.get("usage", {}) or {}),
            "prompt": parsed_data['configuration'].get("prompt") or ""
        })
    
    # Add error-specific fields
    elif error and not success:
        update_data["error"] = str(error)
    
    # Update the usage dictionary
    parsed_data['usage'].update({
        **parsed_data['usage'],
        **update_data
    })
    
    return parsed_data['usage']


def create_history_params(parsed_data, error=None, class_obj=None, thread_info=None):
    """
    Create history parameters for error tracking and logging.
    
    Args:
        parsed_data: Dictionary containing parsed request data
        error: Optional error object
        class_obj: Optional class object with aiconfig method
        thread_info: Optional thread_info dictionary containing thread_id and sub_thread_id
        
    Returns:
        Dictionary containing history parameters
    """
    # Use thread_info if available and parsed_data doesn't have thread_id/sub_thread_id
    thread_id = parsed_data.get('thread_id') or (thread_info.get('thread_id') if thread_info else None)
    sub_thread_id = parsed_data.get('sub_thread_id') or (thread_info.get('sub_thread_id') if thread_info else None)
    
    return {
        "thread_id": thread_id,
        "sub_thread_id": sub_thread_id,
        "user": parsed_data['user'],
        "message": None,
        "org_id": parsed_data['org_id'],
        "bridge_id": parsed_data['bridge_id'],
        "model": parsed_data['model'] or parsed_data['configuration'].get("model", None),
        "channel": 'chat',
        "type": "error",
        "actor": "user",
        'tools_call_data': error.args[1] if error and len(error.args) > 1 else None,
        "message_id": parsed_data['message_id'],
        "AiConfig": class_obj.aiconfig() if class_obj else None,
        "folder_id": parsed_data.get('folder_id'),
        "folder_limit": parsed_data.get('folder_limit', 0),
        "parent_id": parsed_data.get('parent_bridge_id', ''),
        "child_id": None,
        "prompt": parsed_data['configuration'].get('prompt'),
        "llm_urls": [],
        "user_urls": ([{"url": u, "type": "image"} for u in parsed_data.get("images", [])] + [{"url": u, "type": "pdf"} for u in parsed_data.get("files", [])])
    }


async def add_files_to_parse_data(thread_id, sub_thread_id, bridge_id):
    cache_key = f"{bridge_id}_{thread_id}_{sub_thread_id}"
    files = await find_in_cache(cache_key)
    if files:
        return json.loads(files)
    return []


def add_child_agents_as_tools(agent_config, orchestrator_data):
    """
    Add child agents as tools to the agent configuration
    
    Args:
        agent_config: Current agent configuration
        orchestrator_data: Full orchestrator data with agents info
    
    Returns:
        Updated agent configuration with child agent tools
    """
    agent_info = agent_config.get('agent_info', {})
    child_agents = agent_info.get('childAgents', [])
    
    if not child_agents:
        return agent_config
    
    # Initialize tools if not present
    if 'tools' not in agent_config['configuration']:
        agent_config['configuration']['tools'] = []
    
    # Add each child agent as a tool
    for child_agent_id in child_agents:
        child_info = orchestrator_data.get('agents', {}).get(child_agent_id, {})
        if child_info:
            name = f"call_{child_info.get('name', 'agent').replace(' ', '_').lower()}"
            description = f"{child_info.get('description', 'Connected agent')})"
            
            tool = {
                "type": "function",
                "name": name,
                "description": description,
                "properties": {
                    "user_query": {
                        "description": "The query to send to the child agent",
                        "type": "string",
                        "enum": [],
                        "required_params": [],
                        "parameter": {}
                    },
                    "action_type": {
                        "description": "transfer: directly return child agent response, conversation: get child response and continue processing",
                        "type": "string",
                        "enum": ["transfer", "conversation"],
                        "required_params": [],
                        "parameter": {}
                    }
                },
                "required": ["user_query", "action_type"]
            }
            
            agent_config['configuration']['tools'].append(tool)
            
            # Add to tool mapping
            if 'tool_id_and_name_mapping' not in agent_config:
                agent_config['tool_id_and_name_mapping'] = {}
            
            agent_config['tool_id_and_name_mapping'][name] = {
                "type": "AGENT",
                "agent_id": child_agent_id
            }
    
    return agent_config

def update_orchestration_prompt(agent_config):
    """
    Update agent prompt to include orchestration instructions
    
    Args:
        agent_config: Agent configuration to update
    
    Returns:
        Updated agent configuration with orchestration prompt
    """
    original_prompt = agent_config['configuration'].get('prompt', '')
    
    orchestration_instructions = """

You are an orchestrator agent with access to child agents through function calls. You have two interaction modes:

1. **TRANSFER**: Use when you want to directly transfer the user's query to a child agent and return their response immediately.
2. **CONVERSATION**: Use when you want to get information from a child agent and then provide your own response based on that information.

When calling child agents:
- Use "transfer" action_type to directly return the child agent's response
- Use "conversation" action_type to get child agent's response and continue processing

If you don't need any child agents, respond directly to the user's query.
"""
    
    agent_config['configuration']['prompt'] = original_prompt + orchestration_instructions
    return agent_config

async def orchestrator_agent_chat(agent_config, body=None, user=None):
    """
    Process individual agent configuration with same flow as chat function
    
    Args:
        agent_config: Agent configuration from orchestrator data
        request_body_data: Original request body data for context
    
    Returns:
        Chat response for the agent
    """
    result = {}
    class_obj = {}
    orchestrator_data = body.get('orchestrator_data')
    try:
        # Add child agents as tools if orchestrator_data is provided
        if orchestrator_data:
            agent_config = add_child_agents_as_tools(agent_config, orchestrator_data)
            agent_config = update_orchestration_prompt(agent_config)
        
        # Add user query to variables if provided
        if user:
            if 'variables' not in agent_config:
                agent_config['variables'] = {}
            agent_config['variables']['user_query'] = user
        
        # Initialize orchestrator data collection session
        thread_id = body.get('thread_id')
        org_id = body.get('org_id')
        # Pick orchestrator_id with proper fallbacks
        orchestrator_id =  body.get('orchestrator_id')
        
        # Use thread_id as primary session key, fallback to a global session key
        session_key = thread_id if thread_id else f"global_orchestrator_{org_id}"
        if session_key and org_id:
            if not orchestrator_collector.get_session_data(session_key):
                orchestrator_collector.initialize_session(session_key, org_id, orchestrator_id)
    
        request_data = {
            "body": {
                "configuration": agent_config.get("configuration", {}),
                "model": agent_config.get("configuration", {}).get("model"),
                "service": agent_config.get("service"),
                "apikey": agent_config.get("apikey"),
                "bridge_id": agent_config.get("bridge_id"),
                "version_id": agent_config.get("version_id"),
                "org_id": body.get("org_id"),
                "pre_tools": agent_config.get("pre_tools"),
                "org_name" : agent_config.get("org_name"),
                "name" : agent_config.get("name"),
                "variables": agent_config.get("variables", {}),
                "variables_path": agent_config.get("variables_path", {}),
                "rag_data": agent_config.get("rag_data", []),
                "actions": agent_config.get("actions", []),
                "files": [],
                "message": user,
                "thread_id": body.get('thread_id'),
                "sub_thread_id": body.get('sub_thread_id') or body.get('thread_id'),
                "message_id": f"orchestrator_{agent_config.get('bridge_id', 'unknown')}",
                "user": user,
                "tool_id_and_name_mapping": agent_config.get('tool_id_and_name_mapping', {}),
                "apikey_object_id": agent_config.get("apikey_object_id"),
                "gpt_memory": agent_config.get("gpt_memory"),
                "gpt_memory_context": agent_config.get("gpt_memory_context"),
                "tool_call_count": agent_config.get("tool_call_count"),
                "RTLayer": agent_config.get("RTLayer"),
                "user_reference": agent_config.get("user_reference"),

            },
            "state": {
                "profile": {
                    "org": {
                        "id": body.get("org_id", "")
                    }
                },
                "timer":body.get('state', {}).get("timer", []),
                "isPlayground": False
            },
            "path_params": {}
        }
        
        # Step 1: Parse and validate request body (directly pass the data)
        parsed_data = parse_request_body(request_data)

        parsed_data['configuration']['prompt'] = add_default_template(parsed_data.get('configuration', {}).get('prompt', ''))
        parsed_data['variables'] = add_user_in_varaibles(parsed_data['variables'], parsed_data['user'])
        
        # Step 2: Initialize Timer
        timer = initialize_timer(parsed_data['state'])
        
        # Step 3: Load Model Configuration
        model_config, custom_config, model_output_config = await load_model_configuration(
            parsed_data['model'], parsed_data['configuration'], parsed_data['service'],
        )
        
        # Step 4: Handle Fine Tune Model
        await handle_fine_tune_model(parsed_data, custom_config)

        # Step 5: Handle Pre-Tools Execution
        await handle_pre_tools(parsed_data)

        # Step 6: Manage Threads
        thread_info = await manage_threads(parsed_data)
        
        # Add Files from cache if Present
        if len(parsed_data['files']) == 0:
            parsed_data['files'] = await add_files_to_parse_data(parsed_data['thread_id'], parsed_data['sub_thread_id'], parsed_data['bridge_id'])

        # Step 7: Prepare Prompt, Variables and Memory
        memory, missing_vars = await prepare_prompt(parsed_data, thread_info, model_config, custom_config)
        
        missing_vars = filter_missing_vars(missing_vars, parsed_data['variables_state'])

        # Handle missing variables
        if missing_vars:
            send_error(parsed_data['bridge_id'], parsed_data['org_id'], missing_vars, error_type='Variable', bridge_name=parsed_data.get('name'), is_embed=parsed_data.get('is_embed'), user_id=parsed_data.get('user_id'))
        
        # Step 8: Configure Custom Settings
        custom_config = await configure_custom_settings(
            model_config['configuration'], custom_config, parsed_data['service']
        )
        
        # Step 9: Execute Service Handler
        params = build_service_params(
            parsed_data, custom_config, model_output_config, thread_info, timer, memory, send_error_to_webhook
        )
        
        # Step 10: json_schema service conversion
        if 'response_type' in custom_config and custom_config['response_type'].get('type') == 'json_schema':
            custom_config['response_type'] = restructure_json_schema(custom_config['response_type'], parsed_data['service'])
        
        class_obj = await Helper.create_service_handler(params, parsed_data['service'])
        result = await class_obj.execute()
            
        if not result["success"]:
            raise ValueError(result)
        
        if result['modelResponse'].get('firstAttemptError'):
            send_error(parsed_data['bridge_id'], parsed_data['org_id'], result['modelResponse']['firstAttemptError'], error_type='retry_mechanism', bridge_name=parsed_data.get('name'), is_embed=parsed_data.get('is_embed'), user_id=parsed_data.get('user_id'))
        
        if parsed_data['configuration']['type'] == 'chat':
            if parsed_data['is_rich_text'] and parsed_data['bridgeType'] and parsed_data['reasoning_model'] == False:
                try:
                    await process_chatbot_response(result, params, parsed_data, model_output_config, timer, params['execution_time_logs'])
                except Exception as e:
                    raise RuntimeError(f"error in chatbot : {e}")
                    
        parsed_data['alert_flag'] = result['modelResponse'].get('alert_flag', False)    
        if not parsed_data['is_playground']:
            result['response']['usage'] = params['token_calculator'].get_total_usage()
            
        if parsed_data.get('type') != 'image':
            parsed_data['tokens'] = Helper.calculate_usage(parsed_data['model'],result["response"],parsed_data['service'])
            
        # Create latency object using utility function
        latency = create_latency_object(timer, params)
        
        if not parsed_data['is_playground']:
            if result.get('response') and result['response'].get('data'):
                result['response']['data']['message_id'] = parsed_data['message_id']
            await sendResponse(parsed_data['response_format'], result["response"], success=True, variables=parsed_data.get('variables',{}))
            # Update usage metrics for successful API calls
            update_usage_metrics(parsed_data, params, latency, result=result, success=True)
            await process_background_tasks(parsed_data, result, params, thread_info)
        

        # Collect orchestrator data before processing result
        bridge_id = agent_config.get('bridge_id')
        if bridge_id and result.get('success'):
            # Extract data from result and parsed_data
            orchestrator_data_to_store = {
                'model_name': parsed_data.get('model'),
                'user': user,
                'response': result.get('response', {}).get('data', {}).get('content', ''),
                'tool_call_data': result.get('response', {}).get('data', {}).get('tool_data', ''),
                'latency': latency if 'latency' in locals() else None,
                'tokens': parsed_data.get('tokens'),
                'error': {'status': False, 'message': None},
                'variables': parsed_data.get('variables', {}),
                'user_urls': parsed_data.get('files', []) if parsed_data.get('files') else [],
                'ai_config': params.get('custom_config', {})
            }
            
            # Add data to collector using consistent session_key
            session_key = thread_id if thread_id else f"global_orchestrator_{org_id}"
            if not orchestrator_collector.get_session_data(session_key):
                # Initialize session if not already done
                orchestrator_collector.initialize_session(session_key, org_id, orchestrator_id)
            orchestrator_collector.add_bridge_data(session_key, bridge_id, orchestrator_data_to_store)
        # Check if there are tool calls that need orchestration
        if result.get('transfer_agent_config'):
            return await handle_orchestration_tool_calls(
                result, agent_config, body, user
            )
        current_agent_id = agent_config.get('bridge_id')
        cache_key = f"orchestrator_{parsed_data['thread_id']}_{parsed_data['sub_thread_id']}"
        await store_in_cache(cache_key, current_agent_id)
        
        return JSONResponse(status_code=200, content={"success": True, "response": result["response"]})
        
    except (Exception, ValueError, BadRequestException) as error:
        if not isinstance(error, BadRequestException):
            logger.error(f'Error in orchestrator_agent_chat: %s, {str(error)}, {traceback.format_exc()}')
        
        # Collect error data for orchestrator history
        if 'bridge_id' in locals() and bridge_id:
            error_data = {
                'model_name': parsed_data.get('model') if 'parsed_data' in locals() else None,
                'user': user,
                'error': {'status': True, 'message': str(error)},
                'variables': parsed_data.get('variables', {}) if 'parsed_data' in locals() else {},
                'latency': latency if 'latency' in locals() else None,
                'tokens': None,
                'tool_call_data': None,
                'user_urls': [],
                'ai_config': params.get('custom_config', {})
            }
            org_id = body.get('org_id') if 'body' in locals() else 'unknown'
            session_key = thread_id if 'thread_id' in locals() and thread_id else f"global_orchestrator_{org_id}"
            if not orchestrator_collector.get_session_data(session_key):
                # Initialize session if not already done
                final_orchestrator_id = bridge_id or 'error_orchestrator'  # Use bridge_id as fallback
                orchestrator_collector.initialize_session(session_key, org_id, final_orchestrator_id)
            orchestrator_collector.add_bridge_data(session_key, bridge_id, error_data)
        
        if not parsed_data['is_playground']:
            # Create latency object and update usage metrics
            latency = create_latency_object(timer, params)
            update_usage_metrics(parsed_data, params, latency, error=error, success=False)
            
            # Create history parameters
            parsed_data['historyParams'] = create_history_params(parsed_data, error, class_obj)
            await sendResponse(parsed_data['response_format'], result.get("modelResponse", str(error)), variables=parsed_data['variables']) if parsed_data['response_format']['type'] != 'default' else None
            # Process background tasks for error handling
            await process_background_tasks_for_error(parsed_data, error)
        
        # Add support contact information to error message
        error_message = f"{str(error)}. For more support contact us at support@gtwy.ai"
        print(f"Error in orchestrator_agent_chat: {error_message}")
        raise ValueError(error_message)


async def handle_orchestration_tool_calls(result, current_agent_config, orchestrator_data, user_query):
    """
    Handle tool calls for orchestration (child agent calls) or transfer_agent_config
    
    Args:
        result: Current agent's response with tool calls or transfer_agent_config
        current_agent_config: Current agent configuration
        orchestrator_data: Full orchestrator data
        user_query: Original user query
    
    Returns:
        Final response after orchestration
    """
    # Check if we have transfer_agent_config (new transfer object)
    if result.get('transfer_agent_config'):
        transfer_config = result.get('transfer_agent_config')
        
        # Extract data from transfer_agent_config object
        child_agent_id = transfer_config.get('agent_id')
        action_type = transfer_config.get('action_type', 'transfer')
        child_query = transfer_config.get('user_query', user_query)
        
        print(f"Transfer detected - calling child agent {child_agent_id} with action: {action_type}")
        
        # Get child agent configuration
        child_agent_config = orchestrator_data.get('agent_configurations', {}).get(child_agent_id)
        if not child_agent_config:
            print(f"Child agent configuration not found for {child_agent_id}")
            return result
        
        # Call child agent directly with transfer
        child_response = await orchestrator_agent_chat(
            child_agent_config, orchestrator_data, child_query
        )
        
        # For transfer action, return child agent response immediately
        print(f"Transferring to child agent {child_agent_id}")
        return child_response
    
    # Handle legacy tool_calls format
    tool_calls = result.get('response', {}).get('data', {}).get('tool_calls', [])
    
    for tool_call in tool_calls:
        function_name = tool_call.get('function', {}).get('name', '')
        function_args = json.loads(tool_call.get('function', {}).get('arguments', '{}'))
        
        # Check if this is an agent tool call
        tool_mapping = current_agent_config.get('tool_id_and_name_mapping', {})
        if function_name in tool_mapping and tool_mapping[function_name].get('type') == 'AGENT':
            child_agent_id = tool_mapping[function_name]['agent_id']
            action_type = function_args.get('action_type', 'conversation')
            child_query = function_args.get('user_query', user_query)
            
            print(f"Calling child agent {child_agent_id} with action: {action_type}")
            
            # Get child agent configuration
            child_agent_config = orchestrator_data.get('agent_configurations', {}).get(child_agent_id)
            if not child_agent_config:
                continue
            
            # Call child agent
            child_response = await orchestrator_agent_chat(
                child_agent_config, orchestrator_data, child_query
            )
            
            # Handle response based on action type
            if action_type == 'transfer':
                # Direct transfer - return child agent response immediately
                print(f"Transferring to child agent {child_agent_id}")
                return child_response
            
            elif action_type == 'conversation':
                # Conversation mode - continue with current agent using child response
                print(f"Got response from child agent {child_agent_id}, continuing conversation")
                
                # Extract child response content
                child_content = ""
                if hasattr(child_response, 'body'):
                    child_data = await child_response.body
                    child_json = json.loads(child_data)
                    child_content = child_json.get('response', {}).get('data', {}).get('message', '')
                else:
                    child_content = str(child_response)
                
                # Update current agent's conversation with child response
                conversation_prompt = f"""
Child agent response: {child_content}

Based on the child agent's response above, please provide your final answer to the user's original query: {user_query}
"""
                
                # Create new agent call with child response context
                updated_agent_config = current_agent_config.copy()
                updated_agent_config['configuration']['prompt'] = conversation_prompt
                
                # Remove tools to prevent recursive calls
                if 'tools' in updated_agent_config['configuration']:
                    del updated_agent_config['configuration']['tools']
                
                # Call current agent again with child response context
                final_response = await orchestrator_agent_chat(
                    updated_agent_config, orchestrator_data, user_query
                )
                
                return final_response
    
    # If no agent tool calls found, return original response
    return JSONResponse(status_code=200, content={"success": True, "response": result["response"]})

async def process_background_tasks_for_playground(result, parsed_data):
    from src.controllers.testcase_controller import handle_playground_testcase
    from bson import ObjectId
    
    try:
        testcase_data = parsed_data.get('testcase_data', {})
        
        # If testcase_id exists, update in background and return immediately
        if testcase_data.get('testcase_id'):
            Flag = False
            # Update testcase in background (async task)
            async def update_testcase_background():
                try:
                    await handle_playground_testcase(result, parsed_data, Flag)
                except Exception as e:
                    logger.error(f"Error updating testcase in background: {str(e)}")
            
            asyncio.create_task(update_testcase_background())
        
        else:
            # Generate testcase_id immediately and add to response
            new_testcase_id = str(ObjectId())
            result['response']['testcase_id'] = new_testcase_id
            parsed_data['testcase_data']['testcase_id'] = new_testcase_id
            await sendResponse(parsed_data['body']['bridge_configurations']['playground_response_format'], parsed_data['testcase_data'], success=True, variables=parsed_data.get('variables',{}))
            
            # Add the generated ID to testcase_data for the background task
            
            # Save testcase data in background using the same function
            async def create_testcase_background():
                try:
                    Flag = True
                    await handle_playground_testcase(result, parsed_data, Flag)
                except Exception as e:
                    logger.error(f"Error creating testcase in background: {str(e)}")
            
            asyncio.create_task(create_testcase_background())
                
    except Exception as e:
        logger.error(f"Error processing playground testcase: {str(e)}")

async def update_cost_and_last_used(parsed_data):
    try:
        await update_cost(parsed_data)
        await update_last_used(parsed_data)
    except Exception as e:
        logger.error(f"Error updating cost and last used: {str(e)}")

async def update_cost_and_last_used_in_background(parsed_data):
    """Kick off the async cost cache update using the data available on parsed_data."""
    if not isinstance(parsed_data, dict):
        logger.warning("Skipping background cost update due to invalid parsed data.")
        return

    asyncio.create_task(update_cost_and_last_used(parsed_data))

    <|MERGE_RESOLUTION|>--- conflicted
+++ resolved
@@ -53,33 +53,22 @@
         required_params = pre_tools_data.get('required_params', [])
         
         # Get variables_path mapping for the current agent
-<<<<<<< HEAD
-        variables_path = current_config.get('variables_path', {}).get(pre_tools_data.get('function_name'))
-=======
         function_name = pre_tools_data.get('function_name')
         variables_path = current_config.get('variables_path', {}).get(function_name, {}) if function_name else {}
->>>>>>> 703d6b80
         
         # Build args from agent's own variables
         args = {}
         for param in required_params:
             # Check if there's a mapping in variables_path for this param
-<<<<<<< HEAD
-            if param in variables_path:
-=======
             if variables_path and param in variables_path:
->>>>>>> 703d6b80
                 # Get the mapped variable name
                 mapped_variable = variables_path[param]
                 # Use the mapped variable to get value from agent_variables
                 if mapped_variable in agent_variables:
                     args[param] = agent_variables[mapped_variable]
-<<<<<<< HEAD
-=======
             elif param in agent_variables:
                 # If no mapping exists, use param directly
                 args[param] = agent_variables[param]
->>>>>>> 703d6b80
         
         # Update the pre_tools args with agent-specific variables
         parsed_data['pre_tools']['args'] = args
@@ -245,16 +234,9 @@
 
 async def handle_pre_tools(parsed_data):
     if parsed_data['pre_tools']:
-<<<<<<< HEAD
-        if 'args' not in parsed_data['pre_tools']:
-            parsed_data['pre_tools']['args'] = {}
-        if parsed_data.get('user'):
-            parsed_data['pre_tools']['args']['user'] = parsed_data['user']
-=======
         if parsed_data['pre_tools'].get('args') is None:
             parsed_data['pre_tools']['args'] = {}
         parsed_data['pre_tools']['args']['user'] = parsed_data['user']
->>>>>>> 703d6b80
         pre_function_response = await axios_work(
             parsed_data['pre_tools'].get('args', {}),
             {
