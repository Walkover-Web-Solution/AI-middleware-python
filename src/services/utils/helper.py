import hashlib
from Crypto.Cipher import AES
import json
from config import Config
from Crypto.Util.Padding import unpad
import traceback    
from functools import reduce
import operator
import re
from src.configs.modelConfiguration import ModelsConfig as model_configuration
import jwt
class Helper:
    @staticmethod
    def encrypt(text):
        iv = hashlib.sha512(Config.Secret_IV.encode()).hexdigest()[:16]
        key = hashlib.sha512(Config.Encreaption_key.encode()).hexdigest()[:32]
        cipher = AES.new(key.encode(), AES.MODE_CFB, iv.encode())
        encrypted = cipher.encrypt(text.encode())
        return encrypted.hex()

    @staticmethod
    def decrypt(encrypted_text):
        try:
            encryption_key = Config.Encreaption_key
            secret_iv = Config.Secret_IV
        
            iv = hashlib.sha512(secret_iv.encode()).hexdigest()[:16]
            key = hashlib.sha512(encryption_key.encode()).hexdigest()[:32]

            encrypted_text_bytes = bytes.fromhex(encrypted_text)

            cipher = AES.new(key.encode(), AES.MODE_CFB, iv.encode())
            decrypted_bytes = cipher.decrypt(encrypted_text_bytes)
            return decrypted_bytes.decode('utf-8')
        except Exception as e:
            print(f"An error occurred during decryption: {e}")
            return None
        
    @staticmethod
    def update_configuration(prev_configuration, configuration):
        for key in prev_configuration:
            prev_configuration[key] = configuration.get(key, prev_configuration[key])
        for key in configuration:
            prev_configuration[key] = configuration[key]
        if "tools" in prev_configuration and len(prev_configuration["tools"]) == 0:
            del prev_configuration["tools"]
        return prev_configuration

    @staticmethod
    def replace_variables_in_prompt(prompt, variables):
        if variables and len(variables) > 0:
            for key, value in variables.items():
                string_value = json.dumps(value)
                regex = re.compile(r'\{\{' + re.escape(key) + r'\}\}')
                prompt = regex.sub(string_value, prompt)
        return prompt

    @staticmethod
    def parse_json(json_string):
        try:
            return {"success": True, "json": json.loads(json_string)}
        except json.JSONDecodeError as error:
            return {"success": False, "error": str(error)}

    def get_value_from_location(obj, location):
        try:
            keys = location.split(".")
            keys = [int(key) if key.isdigit() else key for key in keys]
            
            value = reduce(operator.getitem, keys, obj)
            return value
        except Exception as e:
            traceback.print_exc()
            return None
    def generate_token(payload, accesskey):
        return jwt.encode(payload, accesskey)

    def response_middleware_for_bridge(finalResponse):
<<<<<<< HEAD
        response = finalResponse['bridge']
        model_name = response['configuration']['model'].replace("-", "_").replace(".", "_")
        configuration = getattr(model_configuration,model_name,None)
        configurations = configuration()['configuration']
        db_config = response['configuration']
        config = {}
        for key in configurations.keys():
            config[key] = db_config.get(key, response['configuration'].get(key, configurations[key]['default']))
        for key in ['prompt','response_format','type']:
            config[key] = db_config.get(key, response['configuration'].get(key, {"type":'default',"cred":{}} if key == 'response_format' else ''))
        response['configuration'] = config
        response['apikey'] = Helper.decrypt(response['apikey'])
        embed_token = Helper.generate_token({ "org_id": Config.ORG_ID, "project_id": Config.PROJECT_ID, "user_id": response['_id'] },Config.Access_key )
        response['embed_token'] = embed_token
        finalResponse['bridge'] = response
        return finalResponse
=======
        try:
            response = finalResponse['bridge']
            model_name = response['configuration']['model'].replace("-", "_").replace(".", "_")
            configuration = getattr(model_configuration,model_name,None)
            configurations = configuration()['configuration']
            db_config = response['configuration']
            config = {}
            for key in configurations.keys():
                config[key] = db_config.get(key, response['configuration'].get(key, configurations[key]['default']))
            for key in ['prompt','response_format','type']:
                config[key] = db_config.get(key, response['configuration'].get(key, {"type":'default',"cred":{}} if key is 'response_format' else ''))
            response['configuration'] = config
            response['apikey'] = Helper.decrypt(response['apikey']) if response.get('apikey') else ""
            embed_token = Helper.generate_token({ "org_id": Config.ORG_ID, "project_id": Config.PROJECT_ID, "user_id": response['_id'] },Config.Access_key )
            response['embed_token'] = embed_token
            finalResponse['bridge'] = response
            return finalResponse
        except json.JSONDecodeError as error:
            return {"success": False, "error": str(error)}
>>>>>>> a5197dc8
<|MERGE_RESOLUTION|>--- conflicted
+++ resolved
@@ -76,24 +76,6 @@
         return jwt.encode(payload, accesskey)
 
     def response_middleware_for_bridge(finalResponse):
-<<<<<<< HEAD
-        response = finalResponse['bridge']
-        model_name = response['configuration']['model'].replace("-", "_").replace(".", "_")
-        configuration = getattr(model_configuration,model_name,None)
-        configurations = configuration()['configuration']
-        db_config = response['configuration']
-        config = {}
-        for key in configurations.keys():
-            config[key] = db_config.get(key, response['configuration'].get(key, configurations[key]['default']))
-        for key in ['prompt','response_format','type']:
-            config[key] = db_config.get(key, response['configuration'].get(key, {"type":'default',"cred":{}} if key == 'response_format' else ''))
-        response['configuration'] = config
-        response['apikey'] = Helper.decrypt(response['apikey'])
-        embed_token = Helper.generate_token({ "org_id": Config.ORG_ID, "project_id": Config.PROJECT_ID, "user_id": response['_id'] },Config.Access_key )
-        response['embed_token'] = embed_token
-        finalResponse['bridge'] = response
-        return finalResponse
-=======
         try:
             response = finalResponse['bridge']
             model_name = response['configuration']['model'].replace("-", "_").replace(".", "_")
@@ -112,5 +94,4 @@
             finalResponse['bridge'] = response
             return finalResponse
         except json.JSONDecodeError as error:
-            return {"success": False, "error": str(error)}
->>>>>>> a5197dc8
+            return {"success": False, "error": str(error)}