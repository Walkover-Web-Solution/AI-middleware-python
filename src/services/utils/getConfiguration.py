--- conflicted
+++ resolved
@@ -100,12 +100,9 @@
     pre_tools_data_for_later = None
     if bridge.get('pre_tools'):
         api_data = result.get('bridges', {}).get('pre_tools_data', [{}])[0]
-<<<<<<< HEAD
-=======
         del api_data['_id']
         del api_data['bridge_ids']
         del api_data['folder_id']
->>>>>>> af3f630e
         if api_data:
             pre_tools_name = api_data.get('function_name', api_data.get('endpoint_name', ""))
             pre_tools_data_for_later = api_data
