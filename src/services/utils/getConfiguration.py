import src.db_services.ConfigurationServices as ConfigurationService
from .helper import Helper
from models.mongo_connection import db
from src.services.utils.common_utils import updateVariablesWithTimeZone
from .getConfiguration_utils import (
    validate_bridge, get_bridge_data, setup_configuration, setup_tool_choice,
    setup_tools, setup_api_key, setup_pre_tools, add_rag_tool,
    add_anthropic_json_schema, add_connected_agents
)

apiCallModel = db['apicalls']
from globals import *

async def getConfiguration(configuration, service, bridge_id, apikey, template_id=None, variables={}, 
                           org_id="", variables_path=None, version_id=None, extra_tools=[], built_in_tools=[], guardrails={}):
    """
    Get configuration for a bridge with all necessary tools and settings.
    
    Args:
        configuration: Configuration to merge with database configuration
        service: Service name
        bridge_id: Bridge ID
        apikey: API key
        template_id: Template ID
        variables: Variables to use
        org_id: Organization ID
        variables_path: Variables path
        version_id: Version ID
        extra_tools: Extra tools to include
        built_in_tools: Built-in tools to include
        
    Returns:
        Dictionary with configuration and related data
    """
    # Initialize variables
    RTLayer = False
    
    # Get bridge data
    result, bridge_data, bridge_id = await get_bridge_data(bridge_id, org_id, version_id)
    
    # Validate bridge
    validation_result = await validate_bridge(bridge_data, result)
    if validation_result:
        return validation_result
    
    # Setup configuration
    configuration, service = setup_configuration(configuration, result, service)

    if service == 'openai_response':   
        service = 'openai'
    if bridge_data.get('bridges', {}).get('openai_completion'):
        service = 'openai_completion'     

    # Setup API key
    service = service.lower() if service else ""
    apikey = setup_api_key(service, result, apikey)
    apikey_object_id = result.get('bridges', {}).get('apikey_object_id')

    # check type
    if configuration['type'] == 'image':
        return{
        'success': True,
        'configuration': configuration,
        'service': service,
        'apikey': apikey,
        'apikey_object_id': apikey_object_id,
        'RTLayer': RTLayer,
        "bridge_id": result['bridges'].get('parent_id', result['bridges'].get('_id')),
        "version_id": version_id or result.get('bridges', {}).get('published_version_id'),
        }
    
    # Setup tool choice
    configuration['tool_choice'] = setup_tool_choice(configuration, result, service)
    
    # Get bridge and variables path
    bridge = result.get('bridges')
    variables_path_bridge = bridge.get('variables_path', {})
    
    # Setup tools and tool mappings
    tools, tool_id_and_name_mapping, variables_path_bridge = setup_tools(result, variables_path_bridge, extra_tools)
    configuration.pop('tools', None)
    configuration['tools'] = tools
    
    # Check for RTLayer
    RTLayer = True if configuration and 'RTLayer' in configuration else False
    
    # Get template content
    template_content = await ConfigurationService.get_template_by_id(template_id) if template_id else None
    
    # Setup pre-tools
    pre_tools_name, pre_tools_args = setup_pre_tools(bridge, result, variables)
    
    # Get RAG data and memory context
    rag_data = bridge.get('rag_data')
    gpt_memory_context = bridge.get('gpt_memory_context')
    gpt_memory = result.get('bridges', {}).get('gpt_memory')
    
    # Apply tone and response style
    tone = configuration.get('tone', {})
    responseStyle = configuration.get('responseStyle', {})
    configuration['prompt'] = Helper.append_tone_and_response_style_prompts(
        configuration['prompt'], tone, responseStyle
    )
    
    # Add RAG tool if needed
    add_rag_tool(tools, tool_id_and_name_mapping, rag_data)
    
    # Add Anthropic JSON schema if needed
    add_anthropic_json_schema(service, configuration, tools)
    
    # Add document description to prompt
    if rag_data:
        configuration['prompt'] = Helper.add_doc_description_to_prompt(configuration['prompt'], rag_data)
    
    # Update variables with timezone
    variables, org_name = await updateVariablesWithTimeZone(variables, org_id)
    
    # Add connected agents
    add_connected_agents(result, tools, tool_id_and_name_mapping)

    # Return final configuration
    return {
        'success': True,
        'configuration': configuration,
        'pre_tools': {'name': pre_tools_name, 'args': pre_tools_args} if pre_tools_name else None,
        'service': service,
        'apikey': apikey,
        'apikey_object_id': apikey_object_id,
        'RTLayer': RTLayer,
        'template': template_content.get('template') if template_content else None,
        "user_reference": result.get("bridges", {}).get("user_reference", ""),
        "variables_path": variables_path or variables_path_bridge,
        "tool_id_and_name_mapping": tool_id_and_name_mapping,
        "gpt_memory": gpt_memory,
        "version_id": version_id or result.get('bridges', {}).get('published_version_id'),
        "gpt_memory_context": gpt_memory_context,
        "tool_call_count": result.get("bridges", {}).get("tool_call_count", 3),
        "variables": variables,
        "rag_data": rag_data,
        "actions": result.get("bridges", {}).get("actions", []),
        "name": result.get("bridges", {}).get("name") or '',
        "org_name": org_name,
        "bridge_id": result['bridges'].get('parent_id', result['bridges'].get('_id')),
        "variables_state": result.get("bridges", {}).get("variables_state", {}),
        "built_in_tools": built_in_tools or result.get("bridges", {}).get("built_in_tools"),
<<<<<<< HEAD
        "fall_back" : result.get("bridges", {}).get("fall_back") or {},
    }
=======
        "guardrails" : guardrails if guardrails is not None else (result.get("bridges", {}).get("guardrails") or {}),
    }
>>>>>>> 002844cf
<|MERGE_RESOLUTION|>--- conflicted
+++ resolved
@@ -143,10 +143,6 @@
         "bridge_id": result['bridges'].get('parent_id', result['bridges'].get('_id')),
         "variables_state": result.get("bridges", {}).get("variables_state", {}),
         "built_in_tools": built_in_tools or result.get("bridges", {}).get("built_in_tools"),
-<<<<<<< HEAD
         "fall_back" : result.get("bridges", {}).get("fall_back") or {},
-    }
-=======
         "guardrails" : guardrails if guardrails is not None else (result.get("bridges", {}).get("guardrails") or {}),
     }
->>>>>>> 002844cf
