--- conflicted
+++ resolved
@@ -168,9 +168,6 @@
         "fall_back" : result.get("bridges", {}).get("fall_back") or {},
         "guardrails" : guardrails if guardrails is not None else (result.get("bridges", {}).get("guardrails") or {}),
         "is_embed":result.get("folder_id")!=None,
-<<<<<<< HEAD
-        "folder_id": result.get("bridges", {}).get("folder_id")
-=======
-        "web_search_filters" : result.get("bridges", {}).get("web_search_filters") or {},
->>>>>>> f4fa351b
+        "folder_id": result.get("bridges", {}).get("folder_id"),
+        "web_search_filters" : result.get("bridges", {}).get("web_search_filters") or {}
     }