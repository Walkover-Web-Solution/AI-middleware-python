import src.db_services.ConfigurationServices as ConfigurationService
from .helper import Helper
from models.mongo_connection import db
from src.services.utils.common_utils import updateVariablesWithTimeZone
from .getConfiguration_utils import (
    validate_bridge, get_bridge_data, setup_configuration, setup_tool_choice,
    setup_tools, setup_api_key, setup_pre_tools, add_rag_tool,
    add_anthropic_json_schema, add_connected_agents
)
from src.services.cache_service import store_in_cache, find_in_cache, delete_in_cache
import json
from fastapi import HTTPException
apiCallModel = db['apicalls']
from globals import *
from src.configs.constant import redis_keys

async def getConfiguration(configuration, service, bridge_id, apikey, template_id=None, variables={}, 
                           org_id="", variables_path=None, version_id=None, extra_tools=[], built_in_tools=[], guardrails={}):
    """
    Get configuration for a bridge with all necessary tools and settings.
    
    Args:
        configuration: Configuration to merge with database configuration
        service: Service name
        bridge_id: Bridge ID
        apikey: API key
        template_id: Template ID
        variables: Variables to use
        org_id: Organization ID
        variables_path: Variables path
        version_id: Version ID
        extra_tools: Extra tools to include
        built_in_tools: Built-in tools to include
        
    Returns:
        Dictionary with configuration and related data
    """
    # Initialize variables
    RTLayer = False
    
    # Get bridge data
    result, bridge_data, bridge_id = await get_bridge_data(bridge_id, org_id, version_id)
    
    # Validate bridge
    validation_result = await validate_bridge(bridge_data, result)
    if validation_result:
        return validation_result
    
    # Get and check Bridge quota limit
    bridge_cache_key = f"{redis_keys['bridge_quota']}_{bridge_id}"
    bridge_quota = await find_in_cache(bridge_cache_key)
    bridge_quota = json.loads(bridge_quota.decode("utf-8")) if isinstance(bridge_quota, bytes) else bridge_quota
    bridge_quota =  bridge_quota if bridge_quota is not None else bridge_data.get(f'{redis_keys['bridge_quota']}', {})
    if bridge_quota is not None and len(bridge_quota) > 0:
        await store_in_cache(bridge_cache_key, bridge_quota) 
    # Handle if bridge quota is a bytes object
    
<<<<<<< HEAD
    if bridge_quota and 'limit' in bridge_quota and 'used' in bridge_quota and (int(bridge_quota['limit']) <= int(bridge_quota['used'])):
=======
    if bridge_quota and 'limit' in bridge_quota and 'used' in bridge_quota and (bridge_quota['limit'] <= bridge_quota['used']):
>>>>>>> 38506840
        raise HTTPException(status_code=429, detail="Bridge quota limit reached for the bridge.")
    
    # Get and check API keys quota limit
    apikey_data = result.get('bridges', {}).get('apikey_object_id', {})
    if apikey_data and len(apikey_data) > 0:
        service_name = []
        for service, apikey_object_id in apikey_data.items():
            apikey_cache_key = f"{redis_keys['apikey_quota']}_{apikey_object_id}"
            apikey_cache_quota = await find_in_cache(apikey_cache_key)
            apikey_cache_quota = json.loads(apikey_cache_quota.decode("utf-8")) if isinstance(apikey_cache_quota, bytes) else apikey_cache_quota
            apikey_quota = apikey_cache_quota if apikey_cache_quota is not None else bridge_data.get(f'{redis_keys['apikey_quota']}', {})
            if apikey_quota is not None and len(apikey_quota) > 0:
                await store_in_cache(apikey_cache_key, apikey_quota) 
<<<<<<< HEAD
            if apikey_quota and 'limit' in apikey_quota and 'used' in apikey_quota and (int(apikey_quota['limit']) <= int(apikey_quota['used'])):
=======
            if apikey_quota and 'limit' in apikey_quota and 'used' in apikey_quota and (apikey_quota['limit'] <= apikey_quota['used']):
>>>>>>> 38506840
                service_name.append(service)
        if len(service_name) > 0:
            # Returns the name of the all services for which the API key quota limit is reached used in the agent and not other API keys.
            raise HTTPException(status_code=429, detail=f"API key quota limit reached for the API key used of service/s: {', '.join(service_name)}")
    # Setup configuration
    configuration, service = setup_configuration(configuration, result, service)

    if service == 'openai_response':   
        service = 'openai'
    if bridge_data.get('bridges', {}).get('openai_completion'):
        service = 'openai_completion'     

    # Setup API key
    service = service.lower() if service else ""
    apikey = setup_api_key(service, result, apikey)
    apikey_object_id = result.get('bridges', {}).get('apikey_object_id')

    # check type
    if configuration['type'] == 'image':
        return{
        'success': True,
        'configuration': configuration,
        'service': service,
        'apikey': apikey,
        'apikey_object_id': apikey_object_id,
        'RTLayer': RTLayer,
        "bridge_id": result['bridges'].get('parent_id', result['bridges'].get('_id')),
        "version_id": version_id or result.get('bridges', {}).get('published_version_id'),
        }
    
    # Setup tool choice
    configuration['tool_choice'] = setup_tool_choice(configuration, result, service)
    
    # Get bridge and variables path
    bridge = result.get('bridges')
    variables_path_bridge = bridge.get('variables_path', {})
    
    # Setup tools and tool mappings
    tools, tool_id_and_name_mapping, variables_path_bridge = setup_tools(result, variables_path_bridge, extra_tools)
    configuration.pop('tools', None)
    configuration['tools'] = tools
    
    # Check for RTLayer
    RTLayer = True if configuration and 'RTLayer' in configuration else False
    
    # Get template content
    template_content = await ConfigurationService.get_template_by_id(template_id) if template_id else None
    
    # Setup pre-tools
    pre_tools_name, pre_tools_args = setup_pre_tools(bridge, result, variables)
    
    # Get RAG data and memory context
    rag_data = bridge.get('rag_data')
    gpt_memory_context = bridge.get('gpt_memory_context')
    gpt_memory = result.get('bridges', {}).get('gpt_memory')
    
    # Apply tone and response style
    tone = configuration.get('tone', {})
    responseStyle = configuration.get('responseStyle', {})
    configuration['prompt'] = Helper.append_tone_and_response_style_prompts(
        configuration['prompt'], tone, responseStyle
    )
    
    # Add RAG tool if needed
    add_rag_tool(tools, tool_id_and_name_mapping, rag_data)
    
    # Add Anthropic JSON schema if needed
    add_anthropic_json_schema(service, configuration, tools)
    
    # Add document description to prompt
    if rag_data:
        configuration['prompt'] = Helper.add_doc_description_to_prompt(configuration['prompt'], rag_data)
    
    # Update variables with timezone
    variables, org_name = await updateVariablesWithTimeZone(variables, org_id)
    
    # Add connected agents
    add_connected_agents(result, tools, tool_id_and_name_mapping)

    # Return final configuration
    return {
        'success': True,
        'configuration': configuration,
        'pre_tools': {'name': pre_tools_name, 'args': pre_tools_args} if pre_tools_name else None,
        'service': service,
        'apikey': apikey,
        'apikey_object_id': apikey_object_id,
        'RTLayer': RTLayer,
        'template': template_content.get('template') if template_content else None,
        "user_reference": result.get("bridges", {}).get("user_reference", ""),
        "variables_path": variables_path or variables_path_bridge,
        "tool_id_and_name_mapping": tool_id_and_name_mapping,
        "gpt_memory": gpt_memory,
        "version_id": version_id or result.get('bridges', {}).get('published_version_id'),
        "gpt_memory_context": gpt_memory_context,
        "tool_call_count": result.get("bridges", {}).get("tool_call_count", 3),
        "variables": variables,
        "rag_data": rag_data,
        "actions": result.get("bridges", {}).get("actions", []),
        "name": result.get("bridges", {}).get("name") or '',
        "org_name": org_name,
        "bridge_id": result['bridges'].get('parent_id', result['bridges'].get('_id')),
        "variables_state": result.get("bridges", {}).get("variables_state", {}),
        "built_in_tools": built_in_tools or result.get("bridges", {}).get("built_in_tools"),
        "guardrails" : guardrails if guardrails is not None else (result.get("bridges", {}).get("guardrails") or {}),
    }
<|MERGE_RESOLUTION|>--- conflicted
+++ resolved
@@ -7,6 +7,9 @@
     setup_tools, setup_api_key, setup_pre_tools, add_rag_tool,
     add_anthropic_json_schema, add_connected_agents
 )
+from src.services.cache_service import store_in_cache, find_in_cache, delete_in_cache
+import json
+from fastapi import HTTPException
 from src.services.cache_service import store_in_cache, find_in_cache, delete_in_cache
 import json
 from fastapi import HTTPException
@@ -55,11 +58,7 @@
         await store_in_cache(bridge_cache_key, bridge_quota) 
     # Handle if bridge quota is a bytes object
     
-<<<<<<< HEAD
     if bridge_quota and 'limit' in bridge_quota and 'used' in bridge_quota and (int(bridge_quota['limit']) <= int(bridge_quota['used'])):
-=======
-    if bridge_quota and 'limit' in bridge_quota and 'used' in bridge_quota and (bridge_quota['limit'] <= bridge_quota['used']):
->>>>>>> 38506840
         raise HTTPException(status_code=429, detail="Bridge quota limit reached for the bridge.")
     
     # Get and check API keys quota limit
@@ -73,11 +72,7 @@
             apikey_quota = apikey_cache_quota if apikey_cache_quota is not None else bridge_data.get(f'{redis_keys['apikey_quota']}', {})
             if apikey_quota is not None and len(apikey_quota) > 0:
                 await store_in_cache(apikey_cache_key, apikey_quota) 
-<<<<<<< HEAD
             if apikey_quota and 'limit' in apikey_quota and 'used' in apikey_quota and (int(apikey_quota['limit']) <= int(apikey_quota['used'])):
-=======
-            if apikey_quota and 'limit' in apikey_quota and 'used' in apikey_quota and (apikey_quota['limit'] <= apikey_quota['used']):
->>>>>>> 38506840
                 service_name.append(service)
         if len(service_name) > 0:
             # Returns the name of the all services for which the API key quota limit is reached used in the agent and not other API keys.
