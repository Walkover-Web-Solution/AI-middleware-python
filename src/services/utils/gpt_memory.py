<<<<<<< HEAD
from .apiservice import fetch
from globals import *
=======
from ..utils.ai_call_util import call_ai_middleware
from ...configs.constant import bridge_ids
>>>>>>> d32980b2

async def handle_gpt_memory(id, user, assistant, purpose, gpt_memory_context):
    try:
        variables = {'threadID': id, 'memory' : purpose, "gpt_memory_context": gpt_memory_context}
        content = assistant.get('data', {}).get('content', "")
        configuration = {"conversation": [{"role": "user", "content": user}, {"role": "assistant", "content": content}]}
        message = "use the function to store the memory if the user message and history is related to the context or is important to store else don't call the function and ignore it. is purpose is not there than think its the begining of the conversation"
        response = await call_ai_middleware(message, bridge_id = bridge_ids['gpt_memory'], variables = variables, configuration = configuration, response_type = "text")
        if not response.get('success', True):
            raise Exception(response.get('message', 'Unknown error'))
        return response
    except Exception as err:
        logger.error(f'Error calling function=>, {str(err)}')<|MERGE_RESOLUTION|>--- conflicted
+++ resolved
@@ -1,10 +1,6 @@
-<<<<<<< HEAD
-from .apiservice import fetch
-from globals import *
-=======
 from ..utils.ai_call_util import call_ai_middleware
 from ...configs.constant import bridge_ids
->>>>>>> d32980b2
+from globals import *
 
 async def handle_gpt_memory(id, user, assistant, purpose, gpt_memory_context):
     try:
