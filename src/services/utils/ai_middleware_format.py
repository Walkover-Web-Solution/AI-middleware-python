<<<<<<< HEAD
from src.services.utils.apiservice import fetch
import json
=======
import json
from src.services.utils.apiservice import fetch
>>>>>>> b19a1a04

async def Response_formatter(response, service, tools={}):
    tools_data = tools
    if isinstance(tools_data, dict):
                for key, value in tools_data.items():
                    if isinstance(value, str):
                        try:
                            tools_data[key] = json.loads(value)
                        except json.JSONDecodeError:
                            pass
                        
    if service == 'openai':
        return {
            "data" : {
                "id" : response.get("id", None),
                "content" : response.get("choices", [{}])[0].get("message", {}).get("content", None),
                "model" : response.get("model", None),
                "role" : response.get("choices", [{}])[0].get("message", {}).get("role", None),
                "finish_reason" : response.get("choices", [{}])[0].get("finish_reason", None),
                "tools_data": tools_data or {}
            },
            "usage" : {
                "input_tokens" : response.get("usage", {}).get("prompt_tokens", None),
                "output_tokens" : response.get("usage", {}).get("completion_tokens", None),
                "total_tokens" : response.get("usage", {}).get("total_tokens", None),
                "cached_tokens" : response.get("usage", {}).get("prompt_tokens_details",{}).get('cached_tokens')

            }
        }
    
    elif service == 'anthropic':
        return {
            "data" : {
                "id" : response.get("id", None),
                "content" : response.get("content", [{}])[0].get("text", None),
                "model" : response.get("model", None),
                "role" : response.get("role", None),
                "finish_reason" : response.get("stop_reason", None),
                "tools_data": tools_data or {}
            },
            "usage" : {
                "input_tokens" : response.get("usage", {}).get("input_tokens", None),
                "output_tokens" : response.get("usage", {}).get("output_tokens", None),
                "total_tokens" : (
                    response.get("usage", {}).get("input_tokens", 0) + 
                    response.get("usage", {}).get("output_tokens", 0)
                )
            }
        }
    elif service == 'groq':
        return {
            "data" : {
                "id" : response.get("id", None),
                "content" : response.get("choices", [{}])[0].get("message", {}).get("content", None),
                "model" : response.get("model", None),
                "role" : response.get("choices", [{}])[0].get("message", {}).get("role", None),
                "finish_reason" : response.get("choices", [{}])[0].get("finish_reason", None),
                "tools_data": tools_data or {}
            },
            "usage" : {
                "input_tokens" : response.get("usage", {}).get("prompt_tokens", None),
                "output_tokens" : response.get("usage", {}).get("completion_tokens", None),
                "total_tokens" : response.get("usage", {}).get("total_tokens", None)
            }
        }

async def validateResponse(final_response,configration,bridgeId):
    parsed_data = final_response.get("data",{}).get("content","").replace(" ", "").replace("\n", "")
    if(parsed_data == ''):
        await send_alert(data={"final_response":final_response,"configration":configration,"bridgeId":bridgeId, "message": "\n issue occurs"})

async def send_alert(data):
    await fetch("https://flow.sokt.io/func/scriYP8m551q",method='POST',json_body=data)<|MERGE_RESOLUTION|>--- conflicted
+++ resolved
@@ -1,10 +1,5 @@
-<<<<<<< HEAD
-from src.services.utils.apiservice import fetch
-import json
-=======
 import json
 from src.services.utils.apiservice import fetch
->>>>>>> b19a1a04
 
 async def Response_formatter(response, service, tools={}):
     tools_data = tools
