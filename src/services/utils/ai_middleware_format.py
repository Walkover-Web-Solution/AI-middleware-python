<<<<<<< HEAD
import json

async def Response_formatter(response, service, tools={}):
    tools_data = tools
    if isinstance(tools_data, dict):
                for key, value in tools_data.items():
                    if isinstance(value, str):
                        try:
                            tools_data[key] = json.loads(value)
                        except json.JSONDecodeError:
                            pass
                        
=======
from src.services.utils.apiservice import fetch
async def  Response_formatter(response, service):
>>>>>>> ef524187
    if service == 'openai':
        return {
            "data" : {
                "id" : response.get("id", None),
                "content" : response.get("choices", [{}])[0].get("message", {}).get("content", None),
                "model" : response.get("model", None),
                "role" : response.get("choices", [{}])[0].get("message", {}).get("role", None),
                "finish_reason" : response.get("choices", [{}])[0].get("finish_reason", None),
                "tools_data": tools_data or {}
            },
            "usage" : {
                "input_tokens" : response.get("usage", {}).get("prompt_tokens", None),
                "output_tokens" : response.get("usage", {}).get("completion_tokens", None),
                "total_tokens" : response.get("usage", {}).get("total_tokens", None),
                "cached_tokens" : response.get("usage", {}).get("prompt_tokens_details",{}).get('cached_tokens')

            }
        }
    
    elif service == 'anthropic':
        return {
            "data" : {
                "id" : response.get("id", None),
                "content" : response.get("content", [{}])[0].get("text", None),
                "model" : response.get("model", None),
                "role" : response.get("role", None),
                "finish_reason" : response.get("stop_reason", None),
                "tools_data": tools_data or {}
            },
            "usage" : {
                "input_tokens" : response.get("usage", {}).get("input_tokens", None),
                "output_tokens" : response.get("usage", {}).get("output_tokens", None),
                "total_tokens" : (
                    response.get("usage", {}).get("input_tokens", 0) + 
                    response.get("usage", {}).get("output_tokens", 0)
                )
            }
        }
    elif service == 'groq':
        return {
            "data" : {
                "id" : response.get("id", None),
                "content" : response.get("choices", [{}])[0].get("message", {}).get("content", None),
                "model" : response.get("model", None),
                "role" : response.get("choices", [{}])[0].get("message", {}).get("role", None),
                "finish_reason" : response.get("choices", [{}])[0].get("finish_reason", None),
                "tools_data": tools_data or {}
            },
            "usage" : {
                "input_tokens" : response.get("usage", {}).get("prompt_tokens", None),
                "output_tokens" : response.get("usage", {}).get("completion_tokens", None),
                "total_tokens" : response.get("usage", {}).get("total_tokens", None)
            }
        }

async def validateResponse(final_response,configration,bridgeId):
    parsed_data = final_response.get("data",{}).get("content","").replace(" ", "").replace("\n", "")
    if(parsed_data == ''):
        await send_alert(data={"final_response":final_response,"configration":configration,"bridgeId":bridgeId, "message": "\n issue occurs"})

async def send_alert(data):
    await fetch("https://flow.sokt.io/func/scriYP8m551q",method='POST',json_body=data)<|MERGE_RESOLUTION|>--- conflicted
+++ resolved
@@ -1,5 +1,5 @@
-<<<<<<< HEAD
 import json
+from src.services.utils.apiservice import fetch
 
 async def Response_formatter(response, service, tools={}):
     tools_data = tools
@@ -11,10 +11,6 @@
                         except json.JSONDecodeError:
                             pass
                         
-=======
-from src.services.utils.apiservice import fetch
-async def  Response_formatter(response, service):
->>>>>>> ef524187
     if service == 'openai':
         return {
             "data" : {
