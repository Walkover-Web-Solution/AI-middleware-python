async def Response_formatter(response, service):
    if service == 'openai':
        return {
<<<<<<< HEAD
            "response" : {
=======
            "data" : {
>>>>>>> 50d72a59
                "id" : response.get("id", None),
                "content" : response.get("choices", [{}])[0].get("message", {}).get("content", None),
                "model" : response.get("model", None),
                "role" : response.get("choices", [{}])[0].get("message", {}).get("role", None),
                "finish_reason" : response.get("choices", [{}])[0].get("finish_reason", None)
            },
            "usage" : {
                "input_tokens" : response.get("usage", {}).get("prompt_tokens", None),
                "output_tokens" : response.get("usage", {}).get("completion_tokens", None),
                "total_tokens" : response.get("usage", {}).get("total_tokens", None)
            }
        }
    
    elif service == 'anthropic':
        return {
<<<<<<< HEAD
            "response" : {
=======
            "data" : {
>>>>>>> 50d72a59
                "id" : response.get("id", None),
                "content" : response.get("content", [{}])[0].get("text", None),
                "model" : response.get("model", None),
                "role" : response.get("role", None),
                "finish_reason" : response.get("stop_reason", None)
            },
            "usage" : {
                "input_tokens" : response.get("usage", {}).get("input_tokens", None),
                "output_tokens" : response.get("usage", {}).get("output_tokens", None),
                "total_tokens" : (
                    response.get("usage", {}).get("input_tokens", 0) + 
                    response.get("usage", {}).get("output_tokens", 0)
                )
            }
        }
    elif service == 'groq':
        return {
<<<<<<< HEAD
            "response" : {
=======
            "data" : {
>>>>>>> 50d72a59
                "id" : response.get("id", None),
                "content" : response.get("choices", [{}])[0].get("message", {}).get("content", None),
                "model" : response.get("model", None),
                "role" : response.get("choices", [{}])[0].get("message", {}).get("role", None),
                "finish_reason" : response.get("choices", [{}])[0].get("finish_reason", None)
            },
            "usage" : {
                "input_tokens" : response.get("usage", {}).get("prompt_tokens", None),
                "output_tokens" : response.get("usage", {}).get("completion_tokens", None),
                "total_tokens" : response.get("usage", {}).get("total_tokens", None)
            }
        }<|MERGE_RESOLUTION|>--- conflicted
+++ resolved
@@ -1,11 +1,7 @@
 async def Response_formatter(response, service):
     if service == 'openai':
         return {
-<<<<<<< HEAD
-            "response" : {
-=======
             "data" : {
->>>>>>> 50d72a59
                 "id" : response.get("id", None),
                 "content" : response.get("choices", [{}])[0].get("message", {}).get("content", None),
                 "model" : response.get("model", None),
@@ -21,11 +17,7 @@
     
     elif service == 'anthropic':
         return {
-<<<<<<< HEAD
-            "response" : {
-=======
             "data" : {
->>>>>>> 50d72a59
                 "id" : response.get("id", None),
                 "content" : response.get("content", [{}])[0].get("text", None),
                 "model" : response.get("model", None),
@@ -43,11 +35,7 @@
         }
     elif service == 'groq':
         return {
-<<<<<<< HEAD
-            "response" : {
-=======
             "data" : {
->>>>>>> 50d72a59
                 "id" : response.get("id", None),
                 "content" : response.get("choices", [{}])[0].get("message", {}).get("content", None),
                 "model" : response.get("model", None),
